{
  "$schema": "./node_modules/@angular/cli/lib/config/schema.json",
  "version": 1,
  "newProjectRoot": "projects",
  "projects": {
    "ngx-pwa-local-storage": {
      "root": "projects/ngx-pwa/local-storage",
      "sourceRoot": "projects/ngx-pwa/local-storage/src",
      "projectType": "library",
      "prefix": "ngx-pwa",
      "architect": {
        "build": {
          "builder": "@angular-devkit/build-ng-packagr:build",
          "options": {
            "tsConfig": "projects/ngx-pwa/local-storage/tsconfig.lib.json",
            "project": "projects/ngx-pwa/local-storage/ng-package.json"
          },
          "configurations": {
            "production": {
              "project": "projects/ngx-pwa/local-storage/ng-package.prod.json"
            }
          }
        },
        "test": {
          "builder": "@angular-devkit/build-angular:karma",
          "options": {
            "main": "projects/ngx-pwa/local-storage/src/test.ts",
            "tsConfig": "projects/ngx-pwa/local-storage/tsconfig.spec.json",
            "karmaConfig": "projects/ngx-pwa/local-storage/karma.conf.js"
          }
        },
        "lint": {
          "builder": "@angular-devkit/build-angular:tslint",
          "options": {
            "tsConfig": [
              "projects/ngx-pwa/local-storage/tsconfig.lib.json",
              "projects/ngx-pwa/local-storage/tsconfig.spec.json"
            ],
            "exclude": [
              "**/node_modules/**"
            ]
          }
        }
      }
    },
    "iframe": {
      "projectType": "application",
      "schematics": {
        "@schematics/angular:component": {
          "inlineTemplate": true
        }
      },
      "root": "projects/iframe",
      "sourceRoot": "projects/iframe/src",
      "prefix": "app",
      "architect": {
        "build": {
          "builder": "@angular-devkit/build-angular:browser",
          "options": {
<<<<<<< HEAD
=======
            "aot": true,
>>>>>>> 1807e072
            "outputPath": "dist/iframe",
            "index": "projects/iframe/src/index.html",
            "main": "projects/iframe/src/main.ts",
            "polyfills": "projects/iframe/src/polyfills.ts",
            "tsConfig": "projects/iframe/tsconfig.app.json",
            "assets": [
              "projects/iframe/src/favicon.ico",
              "projects/iframe/src/assets"
            ],
            "styles": [
              "projects/iframe/src/styles.css"
            ],
            "scripts": []
          },
          "configurations": {
            "production": {
              "fileReplacements": [
                {
                  "replace": "projects/iframe/src/environments/environment.ts",
                  "with": "projects/iframe/src/environments/environment.prod.ts"
                }
              ],
              "optimization": true,
              "outputHashing": "all",
              "sourceMap": false,
              "extractCss": true,
              "namedChunks": false,
              "aot": true,
              "extractLicenses": true,
              "vendorChunk": false,
              "buildOptimizer": true,
              "budgets": [
                {
                  "type": "initial",
                  "maximumWarning": "2mb",
                  "maximumError": "5mb"
                }
              ]
            }
          }
        },
        "serve": {
          "builder": "@angular-devkit/build-angular:dev-server",
          "options": {
            "browserTarget": "iframe:build"
          },
          "configurations": {
            "production": {
              "browserTarget": "iframe:build:production"
            }
          }
        },
        "extract-i18n": {
          "builder": "@angular-devkit/build-angular:extract-i18n",
          "options": {
            "browserTarget": "iframe:build"
          }
        },
        "test": {
          "builder": "@angular-devkit/build-angular:karma",
          "options": {
            "main": "projects/iframe/src/test.ts",
            "polyfills": "projects/iframe/src/polyfills.ts",
            "tsConfig": "projects/iframe/tsconfig.spec.json",
            "karmaConfig": "projects/iframe/karma.conf.js",
            "assets": [
              "projects/iframe/src/favicon.ico",
              "projects/iframe/src/assets"
            ],
            "styles": [
              "projects/iframe/src/styles.css"
            ],
            "scripts": []
          }
        },
        "lint": {
          "builder": "@angular-devkit/build-angular:tslint",
          "options": {
            "tsConfig": [
              "projects/iframe/tsconfig.app.json",
              "projects/iframe/tsconfig.spec.json"
            ],
            "exclude": [
              "**/node_modules/**"
            ]
          }
        }
      }
    },
    "localforage": {
      "projectType": "application",
      "schematics": {
        "@schematics/angular:component": {
          "inlineTemplate": true
        }
      },
      "root": "projects/localforage",
      "sourceRoot": "projects/localforage/src",
      "prefix": "app",
      "architect": {
        "build": {
          "builder": "@angular-devkit/build-angular:browser",
          "options": {
<<<<<<< HEAD
=======
            "aot": true,
>>>>>>> 1807e072
            "outputPath": "dist/localforage",
            "index": "projects/localforage/src/index.html",
            "main": "projects/localforage/src/main.ts",
            "polyfills": "projects/localforage/src/polyfills.ts",
            "tsConfig": "projects/localforage/tsconfig.app.json",
            "assets": [
              "projects/localforage/src/favicon.ico",
              "projects/localforage/src/assets"
            ],
            "styles": [
              "projects/localforage/src/styles.css"
            ],
            "scripts": []
          },
          "configurations": {
            "production": {
              "fileReplacements": [
                {
                  "replace": "projects/localforage/src/environments/environment.ts",
                  "with": "projects/localforage/src/environments/environment.prod.ts"
                }
              ],
              "optimization": true,
              "outputHashing": "all",
              "sourceMap": false,
              "extractCss": true,
              "namedChunks": false,
              "aot": true,
              "extractLicenses": true,
              "vendorChunk": false,
              "buildOptimizer": true,
              "budgets": [
                {
                  "type": "initial",
                  "maximumWarning": "2mb",
                  "maximumError": "5mb"
                }
              ]
            }
          }
        },
        "serve": {
          "builder": "@angular-devkit/build-angular:dev-server",
          "options": {
            "browserTarget": "localforage:build"
          },
          "configurations": {
            "production": {
              "browserTarget": "localforage:build:production"
            }
          }
        },
        "extract-i18n": {
          "builder": "@angular-devkit/build-angular:extract-i18n",
          "options": {
            "browserTarget": "localforage:build"
          }
        },
        "test": {
          "builder": "@angular-devkit/build-angular:karma",
          "options": {
            "main": "projects/localforage/src/test.ts",
            "polyfills": "projects/localforage/src/polyfills.ts",
            "tsConfig": "projects/localforage/tsconfig.spec.json",
            "karmaConfig": "projects/localforage/karma.conf.js",
            "assets": [
              "projects/localforage/src/favicon.ico",
              "projects/localforage/src/assets"
            ],
            "styles": [
              "projects/localforage/src/styles.css"
            ],
            "scripts": []
          }
        },
        "lint": {
          "builder": "@angular-devkit/build-angular:tslint",
          "options": {
            "tsConfig": [
              "projects/localforage/tsconfig.app.json",
              "projects/localforage/tsconfig.spec.json",
              "projects/localforage/e2e/tsconfig.json"
            ],
            "exclude": [
              "**/node_modules/**"
            ]
          }
        },
        "e2e": {
          "builder": "@angular-devkit/build-angular:protractor",
          "options": {
            "protractorConfig": "projects/localforage/e2e/protractor.conf.js",
            "devServerTarget": "localforage:serve"
          },
          "configurations": {
            "production": {
              "devServerTarget": "localforage:serve:production"
            }
          }
        }
      }
    },
    "demo": {
      "projectType": "application",
      "schematics": {
        "@schematics/angular:component": {
          "inlineTemplate": true
        }
      },
      "root": "projects/demo",
      "sourceRoot": "projects/demo/src",
      "prefix": "app",
      "architect": {
        "build": {
          "builder": "@angular-devkit/build-angular:browser",
          "options": {
<<<<<<< HEAD
=======
            "aot": true,
>>>>>>> 1807e072
            "outputPath": "dist/demo",
            "index": "projects/demo/src/index.html",
            "main": "projects/demo/src/main.ts",
            "polyfills": "projects/demo/src/polyfills.ts",
            "tsConfig": "projects/demo/tsconfig.app.json",
            "assets": [
              "projects/demo/src/favicon.ico",
              "projects/demo/src/assets"
            ],
            "styles": [
              "projects/demo/src/styles.css"
            ],
            "scripts": []
          },
          "configurations": {
            "production": {
              "fileReplacements": [
                {
                  "replace": "projects/demo/src/environments/environment.ts",
                  "with": "projects/demo/src/environments/environment.prod.ts"
                }
              ],
              "optimization": true,
              "outputHashing": "all",
              "sourceMap": false,
              "extractCss": true,
              "namedChunks": false,
              "aot": true,
              "extractLicenses": true,
              "vendorChunk": false,
              "buildOptimizer": true,
              "budgets": [
                {
                  "type": "initial",
                  "maximumWarning": "2mb",
                  "maximumError": "5mb"
                }
              ]
            }
          }
        },
        "serve": {
          "builder": "@angular-devkit/build-angular:dev-server",
          "options": {
            "browserTarget": "demo:build"
          },
          "configurations": {
            "production": {
              "browserTarget": "demo:build:production"
            }
          }
        },
        "extract-i18n": {
          "builder": "@angular-devkit/build-angular:extract-i18n",
          "options": {
            "browserTarget": "demo:build"
          }
        },
        "test": {
          "builder": "@angular-devkit/build-angular:karma",
          "options": {
            "main": "projects/demo/src/test.ts",
            "polyfills": "projects/demo/src/polyfills.ts",
            "tsConfig": "projects/demo/tsconfig.spec.json",
            "karmaConfig": "projects/demo/karma.conf.js",
            "assets": [
              "projects/demo/src/favicon.ico",
              "projects/demo/src/assets"
            ],
            "styles": [
              "projects/demo/src/styles.css"
            ],
            "scripts": []
          }
        },
        "lint": {
          "builder": "@angular-devkit/build-angular:tslint",
          "options": {
            "tsConfig": [
              "projects/demo/tsconfig.app.json",
              "projects/demo/tsconfig.spec.json",
              "projects/demo/e2e/tsconfig.json"
            ],
            "exclude": [
              "**/node_modules/**"
            ]
          }
        },
        "e2e": {
          "builder": "@angular-devkit/build-angular:protractor",
          "options": {
            "protractorConfig": "projects/demo/e2e/protractor.conf.js",
            "devServerTarget": "demo:serve"
          },
          "configurations": {
            "production": {
              "devServerTarget": "demo:serve:production"
            }
          }
        }
      }
    },
    "ivy": {
      "projectType": "application",
      "schematics": {
        "@schematics/angular:component": {
          "inlineTemplate": true
        }
      },
      "root": "projects/ivy",
      "sourceRoot": "projects/ivy/src",
      "prefix": "app",
      "architect": {
        "build": {
          "builder": "@angular-devkit/build-angular:browser",
          "options": {
<<<<<<< HEAD
=======
            "aot": true,
>>>>>>> 1807e072
            "outputPath": "dist/ivy",
            "index": "projects/ivy/src/index.html",
            "main": "projects/ivy/src/main.ts",
            "polyfills": "projects/ivy/src/polyfills.ts",
            "tsConfig": "projects/ivy/tsconfig.app.json",
            "assets": [
              "projects/ivy/src/favicon.ico",
              "projects/ivy/src/assets"
            ],
            "styles": [
              "projects/ivy/src/styles.css"
            ],
            "scripts": []
          },
          "configurations": {
            "production": {
              "fileReplacements": [
                {
                  "replace": "projects/ivy/src/environments/environment.ts",
                  "with": "projects/ivy/src/environments/environment.prod.ts"
                }
              ],
              "optimization": true,
              "outputHashing": "all",
              "sourceMap": false,
              "extractCss": true,
              "namedChunks": false,
              "aot": true,
              "extractLicenses": true,
              "vendorChunk": false,
              "buildOptimizer": true,
              "budgets": [
                {
                  "type": "initial",
                  "maximumWarning": "2mb",
                  "maximumError": "5mb"
                }
              ]
            }
          }
        },
        "serve": {
          "builder": "@angular-devkit/build-angular:dev-server",
          "options": {
            "browserTarget": "ivy:build"
          },
          "configurations": {
            "production": {
              "browserTarget": "ivy:build:production"
            }
          }
        },
        "extract-i18n": {
          "builder": "@angular-devkit/build-angular:extract-i18n",
          "options": {
            "browserTarget": "ivy:build"
          }
        },
        "test": {
          "builder": "@angular-devkit/build-angular:karma",
          "options": {
            "main": "projects/ivy/src/test.ts",
            "polyfills": "projects/ivy/src/polyfills.ts",
            "tsConfig": "projects/ivy/tsconfig.spec.json",
            "karmaConfig": "projects/ivy/karma.conf.js",
            "assets": [
              "projects/ivy/src/favicon.ico",
              "projects/ivy/src/assets"
            ],
            "styles": [
              "projects/ivy/src/styles.css"
            ],
            "scripts": []
          }
        },
        "lint": {
          "builder": "@angular-devkit/build-angular:tslint",
          "options": {
            "tsConfig": [
              "projects/ivy/tsconfig.app.json",
              "projects/ivy/tsconfig.spec.json",
              "projects/ivy/e2e/tsconfig.json"
            ],
            "exclude": [
              "**/node_modules/**"
            ]
          }
        },
        "e2e": {
          "builder": "@angular-devkit/build-angular:protractor",
          "options": {
            "protractorConfig": "projects/ivy/e2e/protractor.conf.js",
            "devServerTarget": "ivy:serve"
          },
          "configurations": {
            "production": {
              "devServerTarget": "ivy:serve:production"
            }
          }
        }
      }
    }
  },
  "defaultProject": "ngx-pwa-local-storage"
}<|MERGE_RESOLUTION|>--- conflicted
+++ resolved
@@ -57,10 +57,7 @@
         "build": {
           "builder": "@angular-devkit/build-angular:browser",
           "options": {
-<<<<<<< HEAD
-=======
             "aot": true,
->>>>>>> 1807e072
             "outputPath": "dist/iframe",
             "index": "projects/iframe/src/index.html",
             "main": "projects/iframe/src/main.ts",
@@ -164,10 +161,7 @@
         "build": {
           "builder": "@angular-devkit/build-angular:browser",
           "options": {
-<<<<<<< HEAD
-=======
             "aot": true,
->>>>>>> 1807e072
             "outputPath": "dist/localforage",
             "index": "projects/localforage/src/index.html",
             "main": "projects/localforage/src/main.ts",
@@ -284,10 +278,7 @@
         "build": {
           "builder": "@angular-devkit/build-angular:browser",
           "options": {
-<<<<<<< HEAD
-=======
             "aot": true,
->>>>>>> 1807e072
             "outputPath": "dist/demo",
             "index": "projects/demo/src/index.html",
             "main": "projects/demo/src/main.ts",
@@ -404,10 +395,7 @@
         "build": {
           "builder": "@angular-devkit/build-angular:browser",
           "options": {
-<<<<<<< HEAD
-=======
             "aot": true,
->>>>>>> 1807e072
             "outputPath": "dist/ivy",
             "index": "projects/ivy/src/index.html",
             "main": "projects/ivy/src/main.ts",
