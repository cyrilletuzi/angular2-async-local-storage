# Validation guide

## Version

**This is the up to date guide about validation for versions >= 8 of this lib.**
The old guide for validation in versions < 8 is available [here](./VALIDATION_BEFORE_V8.md),
but is not recommended as there was breaking changes in v8.

## Examples

The examples will use the new `StorageMap` service.
But everything in this guide can be done in the same way with the `LocalStorage` service:
- `this.storageMap.get()` is the same as `this.localStorage.getItem()`
- `this.storageMap.set()` is the same as `this.localStorage.setItem()`
- `this.storageMap.delete()` is the same as `this.localStorage.removeItem()`
- `this.storageMap.clear()` is the same as `this.localStorage.clear()`

## Why validation?

Any client-side storage (cookies, `localStorage`, `indexedDb`...) is not secure by nature,
as the client can forge the value (intentionally to attack your app, or unintentionally because it is affected by a virus or a XSS attack).

It can cause obvious **security issues**, but also **errors** and thus crashes (as the received data type may not be what you expected).

Then, **any data coming from client-side storage should be checked before used**.

## Why JSON schemas?

[JSON Schema](https://json-schema.org/) is a standard to describe the structure of a JSON data.
You can see this as an equivalent to the DTD in XML, the Doctype in HTML or interfaces in TypeScript.

It can have many uses (it's why you have autocompletion in some JSON files in Visual Studio Code).
**In this lib, JSON schemas are used to validate the data retrieved from client-side storage.**

## How to validate simple data

As a general recommendation, we recommend to keep your data structures as simple as possible,
as you'll see the more complex it is, the more complex is validation too.

### Boolean

```typescript
this.storageMap.get('test', { type: 'boolean' })
```

### Integer

```typescript
this.storageMap.get('test', { type: 'integer' })
```

### Number

```typescript
this.storageMap.get('test', { type: 'number' })
```

### String

```typescript
this.storageMap.get('test', { type: 'string' })
```

### Arrays

```typescript
this.storageMap.get('test', {
  type: 'array',
  items: { type: 'boolean' },
})
```

```typescript
this.storageMap.get('test', {
  type: 'array',
  items: { type: 'integer' },
})
```

```typescript
this.storageMap.get('test', {
  type: 'array',
  items: { type: 'number' },
})
```

```typescript
this.storageMap.get('test', {
  type: 'array',
  items: { type: 'string' },
})
```

What's expected in `items` is another JSON schema.

## Tuples

In most cases, an array is for a list with values of the *same type*.
In special cases, it can be useful to use arrays with values of different types.
It's called tuples in TypeScript. For example: `['test', 1]`

```typescript
this.storageMap.get('test', {
  type: 'array',
  items: [
    { type: 'string' },
    { type: 'number' },
  ],
})
```

Note a tuple has a fixed length: the number of values in the array and the number of schemas provided in `items`
must be exactly the same, otherwise the validation fails.

## How to validate objects

For example:
```typescript
import { JSONSchema } from '@ngx-pwa/local-storage';

interface User {
  firstName: string;
  lastName: string;
  age?: number;
}

const schema: JSONSchema = {
  type: 'object',
  properties: {
    firstName: { type: 'string' },
    lastName: { type: 'string' },
    age: { type: 'number' },
  },
  required: ['firstName', 'lastName']
};

this.storageMap.get<User>('test', schema)
```

What's expected for each property is another JSON schema.

### Special objects

For special structures like `Map`, `Set` or `Blob`,
see the [serialization guide](./SERIALIZATION.md).

### Why a schema *and* a cast?

You may ask why we have to define a TypeScript cast with `get<User>()` *and* a JSON schema with `schema`.

It's because they happen at different steps:
- a cast (`get<User>()`) just says "TypeScript, trust me, I'm telling you it will be a `User`", but it only happens at *compilation* time (it won't be checked at runtime)
- the JSON schema (`schema`) will be used at *runtime* when getting data in local storage for real.

So they each serve a different purpose:
- casting allows you to retrieve the data with the good type instead of `any`
- the schema allows the lib to validate the data at runtime

For previous basic types, as they are static, we can infer automatically.
But as objects properties are dynamic, we can't do the same for objects.

Be aware **you are responsible the casted type (`User`) describes the same structure as the JSON schema**.
The lib can't check that.

### Validation when writing
<<<<<<< HEAD

While validation is only required when *reading* storage,
when the data is complex, you could store a wrongly structured object by error without noticing,
and then `get()` will fail.

So when storing complex objects, it's better to check the structure when writing too:

```typescript
import { JSONSchema } from '@ngx-pwa/local-storage';

interface User {
  firstName: string;
  lastName: string;
  age?: number;
}

const user: User = {
  firstName: `Henri`,
  lastName: `Bergson`,
}

const schema: JSONSchema = {
  type: 'object',
  properties: {
    firstName: { type: 'string' },
    lastName: { type: 'string' },
    age: { type: 'number' },
  },
  required: ['firstName', 'lastName']
};

this.storageMap.set('test', user, schema)
```

If can also use your environnements to do this check only in development:

=======

While validation is only required when *reading* storage,
when the data is complex, you could store a wrongly structured object by error without noticing,
and then `get()` will fail.

So when storing complex objects, it's better to check the structure when writing too:

```typescript
import { JSONSchema } from '@ngx-pwa/local-storage';

interface User {
  firstName: string;
  lastName: string;
  age?: number;
}

const user: User = {
  firstName: `Henri`,
  lastName: `Bergson`,
}

const schema: JSONSchema = {
  type: 'object',
  properties: {
    firstName: { type: 'string' },
    lastName: { type: 'string' },
    age: { type: 'number' },
  },
  required: ['firstName', 'lastName']
};

this.storageMap.set('test', user, schema)
```

If can also use your environnements to do this check only in development:

>>>>>>> 1807e072
```typescript
this.storageMap.set('test', user, (!environment.production) ? schema : undefined)
```

## Additional validation

### Options for booleans

- `const`

### Options for integers and numbers

- `const`
- `enum`
- `multipleOf`
- `maximum`
- `exclusiveMaximum`
- `minimum`
- `exclusiveMinimum`

For example:
```typescript
this.storageMap.get('test', {
  type: 'number',
  maximum: 5
})
```

### Options for strings

- `const`
- `enum`
- `maxLength`
- `minLength`
- `pattern`

For example:
```typescript
this.storageMap.get('test', {
  type: 'string',
  maxLength: 10
})
```

### Options for arrays

- `maxItems`
- `minItems`
- `uniqueItems`

For example:
```typescript
this.storageMap.get('test', {
  type: 'array',
  items: { type: 'string' },
  maxItems: 5
})
```

## How to validate nested types

```typescript
import { JSONSchema } from '@ngx-pwa/local-storage';

interface User {
  firstName: string;
  lastName: string;
}

const schema: JSONSchema = {
  type: 'array',
  items: {
    type: 'object',
    properties: {
      firstName: {
        type: 'string',
        maxLength: 10
      },
      lastName: { type: 'string' }
    },
    required: ['firstName', 'lastName']
  }
};

this.storageMap.get<User[]>('test', schema)
```

## Errors vs. `undefined` / `null`

If validation fails, it'll go in the error callback:

```typescript
this.storageMap.get('existing', { type: 'string' })
.subscribe({
  next: (result) => { /* Called if data is valid or null or undefined */ },
  error: (error) => { /* Called if data is invalid */ },
});
```

But as usual (like when you do a database request), not finding an item is not an error.
It succeeds but returns:

- `undefined` with `StorageMap`
```typescript
this.storageMap.get('notExisting', { type: 'string' })
.subscribe({
  next: (result) => { result; /* undefined */ },
  error: (error) => { /* Not called */ },
});
```

- `null` with `LocalStorage`
```typescript
this.localStorage.getItem('notExisting', { type: 'string' })
.subscribe({
  next: (result) => { result; /* null */ },
  error: (error) => { /* Not called */ },
});
```

## Validation when writing

While this may be superfluous for primitive types, you can also validate while storing,
to avoid a mismatch between your JSON schema and the object you're storing,
which would result in a future error when trying to read the data.

```typescript
this.storageMap.set('test', 'value', { type: 'string' })
```

## Differences from the standard

The role of the validation feature in this lib is to check the data against corruption,
so it needs to be a strict checking. Then there are important differences with the JSON schema standards.

### Restrictions

Types are enforced: each value MUST have a `type`.

### Unsupported features

The following features available in the JSON schema standard
are *not* available in this lib:
- `additionalItems`
- `additionalProperties`
- `propertyNames`
- `maxProperties`
- `minProperties`
- `patternProperties`
- `not`
- `contains`
- `allOf`
- `anyOf`
- `oneOf`
- array for `type`

[Back to general documentation](../README.md)<|MERGE_RESOLUTION|>--- conflicted
+++ resolved
@@ -163,7 +163,6 @@
 The lib can't check that.
 
 ### Validation when writing
-<<<<<<< HEAD
 
 While validation is only required when *reading* storage,
 when the data is complex, you could store a wrongly structured object by error without noticing,
@@ -200,44 +199,6 @@
 
 If can also use your environnements to do this check only in development:
 
-=======
-
-While validation is only required when *reading* storage,
-when the data is complex, you could store a wrongly structured object by error without noticing,
-and then `get()` will fail.
-
-So when storing complex objects, it's better to check the structure when writing too:
-
-```typescript
-import { JSONSchema } from '@ngx-pwa/local-storage';
-
-interface User {
-  firstName: string;
-  lastName: string;
-  age?: number;
-}
-
-const user: User = {
-  firstName: `Henri`,
-  lastName: `Bergson`,
-}
-
-const schema: JSONSchema = {
-  type: 'object',
-  properties: {
-    firstName: { type: 'string' },
-    lastName: { type: 'string' },
-    age: { type: 'number' },
-  },
-  required: ['firstName', 'lastName']
-};
-
-this.storageMap.set('test', user, schema)
-```
-
-If can also use your environnements to do this check only in development:
-
->>>>>>> 1807e072
 ```typescript
 this.storageMap.set('test', user, (!environment.production) ? schema : undefined)
 ```
