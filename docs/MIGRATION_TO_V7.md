# Migration guide to version 7

The migration guide to v7 is quite long as it explains the issue in details,
so you understand exactly what you are doing. But relax,
**the real actions required are not so long and are *for your own good***.

## WARNING

Version 7 of this library tried to take a huge step forward by forcing validation, for security and error management.
Unfortunately, unforeseen issues happened, some very bad as they are beyond our control
(like [#64](https://github.com/cyrilletuzi/angular-async-local-storage/issues/64)).

Version 8 achieves the goal we tried in v7 the right way. Everything has been cleaned and things are a lot easier for you.

Then, **we actually recommend to *not* use v7**, to avoid a double painful migration:
- **with Angular 8, upgrade directly to v8 of the lib, and go directly to the [v8 migration guide](./MIGRATION_TO_V8.md),**
- or if you're still using Angular 7, stay on *v6 of the library, which is compatible with Angular 7*.
Bug fixes that happened during v7 have all been backported to v6.

## Previous migrations

If you were using v4 or v5 and skipped v6, you first need to follow
[the migration guide to version 6](./MIGRATION_TO_V6.md).

## Why required validation?

Any client-side storage (cookies, `localStorage`, `indexedDb`...) is not secure by nature,
as the client can forge the value (intentionally to attack your app, or unintentionally because it is affected by a virus or a XSS attack).

It can cause obvious **security issues**, but also **errors** and thus crashes (as the received data type may not be what you expected).

Then, **any data coming from client-side storage should be checked before used**, as mentionned in the [README](../README.md).

That's why v5 of this lib introduced a new option for `getItem()` to validate the data against a JSON schema.
But until now it was optional (to not break with previous versions and to let you use your own validation system), which is bad.

It's now time to make **validation mandatory**, as it is now possible with the new type `unknown` in TypeScript >= 3, supported by Angular >= 7.

## What does it mean?

- No change for users already doing a validation via the JSON schema option of the lib:

```typescript
// Before and after v7:
this.localStorage.getItem<string>('test', { schema: { type: 'string' } })
.subscribe((result) => {
  result; // type: string
  result.substr(0, 2); // OK
});
```

- `getItem()` calls with no schema option now return `unknown` (instead of `any`), forcing you to validate the data. For example:

```typescript
// Before v7:
this.localStorage.getItem('test').subscribe((result) => {
  result; // type: any
  result.substr(0, 2); // Bad but compilation OK
});

// With v7:
this.localStorage.getItem('test').subscribe((result) => {

  result; // type: unknown
  result.substr(0, 2); // Compilation error

  if (typeof result === 'string') {
    result; // type: string
    result.substr(0, 2); // OK
  }

});
```

## What about casting?

You may ask if it is OK if you were casting your data like this:

```typescript
this.localStorage.getItem<string>('test').subscribe((result) => {
  result; // type: string
});
```

It's only a convenience allowed by the library. It's useful when you're already validating the data with a JSON schema,
to cast the data type.

But **when you were not validating the data, it was really bad**.
Casting like this only means: "TypeScript, trust me, I'm telling you it will be a string".
But TypeScript won't do any real validation as it can't:
**TypeScript can only manage checks at compilation time, while client-side storage checks can only happen at runtime**.

So you ended up with a `string` type while the real data may not be a `string` at all, leading to security issues and errors.

## How to validate?

If you were not already validating your data, there are several options.

### Solution 1: JSON schema validation with v8 (recommended)

Version 8 of the lib greatly simplifies validation. So if you're not yet on v7,
we strongly recommend you to to [upgrade to v8 directly](./MIGRATION_TO_V8.md),
and to follow the [new validation guide](./VALIDATION.md) instead.

### Solution 2: JSON schema validation with v7 (quite painful)

The simpler and better way to validate your data is to search `getItem` in your project 
and **use the JSON schema option proposed by the lib**. For example:

```typescript
this.localStorage.getItem<string>('test', { schema: { type: 'string' } })
.subscribe((result) => {
  result; // type: string
  result.substr(0, 2); // OK
});
```

**A [full validation guide](./VALIDATION_BEFORE_V8.md) is available with all the options.**

### Solution 3: custom validation (very painful)

You can use all the native JavaScript operators and functions to validate. For example:

```typescript
this.localStorage.getItem('test').subscribe((result) => {

  result; // type: unknown

  if (typeof result === 'string') {
    result; // type: string
    result.substr(0, 2); // OK
  }

});
```

**TypeScript will narrow the data type as you validate**.

You can also use any other library to validate your data. But in this case,
TypeScript won't be able to narrow the data type automatically. You can help TypeScript like this:

```typescript
import { isString } from 'some-library';

this.localStorage.getItem('test').subscribe((unsafeResult) => {

  if (isString(unsafeResult)) {

    unsafeResult; // type: still unknown

    const result = unsafeResult as string;
    result; // type: string
    result.substr(0, 2); // OK

  }

});
```

### Solution 4: defer the upgrade (temporary)

**Version 6 of the library is compatible with Angular 7.**
So you can upgrade to Angular 7 now and defer the upgrade of this lib,
to have some extra time to add validation.

Of course, it should be a temporary solution as this scenario is *not* heavily tested,
and as you'll miss new features and bug fixes.

<<<<<<< HEAD
### Solution 5: no validation (dirty)

In some special scenarios, like development-only code,
it could be painful to manage validation.

So version 7 of the lib introduces a new `getUnsafeItem()` method,
which is the same as the `getItem()` method from previous versions, where validation was optional.
**You can easily do a search/replace**.

Note this a dirty, unsecure and error-prone solution, **you should *not* use it in production code**,
and it could be removed in future versions. Also, it could raise warnings when linting,
as this method as been flagged as deprecated.

=======
>>>>>>> 43ea89fe
## More documentation

- [Full changelog for v7](../CHANGELOG.md)
- [Full validation guide](./VALIDATION_BEFORE_V8.md)
- [Other migration guides](../MIGRATION.md)
- [Main documentation](../README.md)<|MERGE_RESOLUTION|>--- conflicted
+++ resolved
@@ -166,22 +166,6 @@
 Of course, it should be a temporary solution as this scenario is *not* heavily tested,
 and as you'll miss new features and bug fixes.
 
-<<<<<<< HEAD
-### Solution 5: no validation (dirty)
-
-In some special scenarios, like development-only code,
-it could be painful to manage validation.
-
-So version 7 of the lib introduces a new `getUnsafeItem()` method,
-which is the same as the `getItem()` method from previous versions, where validation was optional.
-**You can easily do a search/replace**.
-
-Note this a dirty, unsecure and error-prone solution, **you should *not* use it in production code**,
-and it could be removed in future versions. Also, it could raise warnings when linting,
-as this method as been flagged as deprecated.
-
-=======
->>>>>>> 43ea89fe
 ## More documentation
 
 - [Full changelog for v7](../CHANGELOG.md)
