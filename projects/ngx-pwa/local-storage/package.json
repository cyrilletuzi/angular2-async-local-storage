{
  "name": "@ngx-pwa/local-storage",
<<<<<<< HEAD
  "version": "8.1.0-beta.0",
=======
  "version": "8.1.0",
>>>>>>> c4649f52
  "description": "Efficient local storage module for Angular apps and PWA: simple API based on native localStorage API, but internally stored via the asynchronous IndexedDB API for performance, and wrapped in RxJS observables to be homogeneous with other Angular modules.",
  "author": "Cyrille Tuzi",
  "license": "MIT",
  "keywords": [
    "angular",
    "angular6",
    "angular 6",
    "angular7",
    "angular 7",
    "angular8",
    "angular 8",
    "localstorage",
    "local storage",
    "indexeddb",
    "PWA",
    "progressive web app"
  ],
  "repository": {
    "type": "git",
    "url": "https://github.com/cyrilletuzi/angular-async-local-storage.git"
  },
  "homepage": "https://github.com/cyrilletuzi/angular-async-local-storage",
  "bugs": {
    "url": "https://github.com/cyrilletuzi/angular-async-local-storage/issues"
  },
  "peerDependencies": {
    "@angular/common": "^8.0.0-beta || ^8.0.0-rc || ^8.0.0",
    "@angular/core": "^8.0.0-beta || ^8.0.0-rc || ^8.0.0",
    "rxjs": "^6.4.0"
  }
}<|MERGE_RESOLUTION|>--- conflicted
+++ resolved
@@ -1,10 +1,6 @@
 {
   "name": "@ngx-pwa/local-storage",
-<<<<<<< HEAD
-  "version": "8.1.0-beta.0",
-=======
-  "version": "8.1.0",
->>>>>>> c4649f52
+  "version": "8.2.0-beta.0",
   "description": "Efficient local storage module for Angular apps and PWA: simple API based on native localStorage API, but internally stored via the asynchronous IndexedDB API for performance, and wrapped in RxJS observables to be homogeneous with other Angular modules.",
   "author": "Cyrille Tuzi",
   "license": "MIT",
