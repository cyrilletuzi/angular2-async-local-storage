--- conflicted
+++ resolved
@@ -1,10 +1,6 @@
 {
   "name": "@ngx-pwa/local-storage",
-<<<<<<< HEAD
-  "version": "8.0.0-beta.10",
-=======
   "version": "8.0.0-rc.0",
->>>>>>> 1807e072
   "description": "Efficient local storage module for Angular apps and PWA: simple API based on native localStorage API, but internally stored via the asynchronous IndexedDB API for performance, and wrapped in RxJS observables to be homogeneous with other Angular modules.",
   "author": "Cyrille Tuzi",
   "license": "MIT",
@@ -31,13 +27,8 @@
     "url": "https://github.com/cyrilletuzi/angular-async-local-storage/issues"
   },
   "peerDependencies": {
-<<<<<<< HEAD
-    "@angular/common": "^7.0.0 || ^8.0.0-beta || ^8.0.0-rc || ^8.0.0",
-    "@angular/core": "^7.0.0 || ^8.0.0-beta || ^8.0.0-rc || ^8.0.0",
-=======
     "@angular/common": "^8.0.0-beta || ^8.0.0-rc || ^8.0.0",
     "@angular/core": "^8.0.0-beta || ^8.0.0-rc || ^8.0.0",
->>>>>>> 1807e072
     "rxjs": "^6.4.0"
   }
 }