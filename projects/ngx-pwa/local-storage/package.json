{
  "name": "@ngx-pwa/local-storage",
<<<<<<< HEAD
  "version": "9.0.0-rc.2",
=======
  "version": "8.2.4",
  "funding": {
    "type": "github",
    "url": "https://github.com/sponsors/cyrilletuzi"
  },
>>>>>>> a72338eb
  "description": "Efficient local storage module for Angular apps and PWA: simple API based on native localStorage API, but internally stored via the asynchronous IndexedDB API for performance, and wrapped in RxJS observables to be homogeneous with other Angular modules.",
  "author": "Cyrille Tuzi",
  "license": "MIT",
  "keywords": [
    "angular",
    "angular7",
    "angular 7",
    "angular8",
    "angular 8",
    "angular9",
    "angular 9",
    "localstorage",
    "local storage",
    "indexeddb",
    "PWA",
    "progressive web app"
  ],
  "repository": {
    "type": "git",
    "url": "https://github.com/cyrilletuzi/angular-async-local-storage.git"
  },
  "homepage": "https://github.com/cyrilletuzi/angular-async-local-storage",
  "bugs": {
    "url": "https://github.com/cyrilletuzi/angular-async-local-storage/issues"
  },
  "peerDependencies": {
    "@angular/common": "^9.0.0 || ^9.0.0-next || ^9.0.0-beta || ^9.0.0-rc",
    "@angular/core": "^9.0.0 || ^9.0.0-next || ^9.0.0-beta || ^9.0.0-rc",
    "rxjs": "^6.5.3",
    "tslib": "^1.10.0"
  },
  "schematics": "./schematics/collection.json",
  "ng-update": {
    "migrations": "./schematics/migration.json"
  }
}<|MERGE_RESOLUTION|>--- conflicted
+++ resolved
@@ -1,14 +1,10 @@
 {
   "name": "@ngx-pwa/local-storage",
-<<<<<<< HEAD
   "version": "9.0.0-rc.2",
-=======
-  "version": "8.2.4",
   "funding": {
     "type": "github",
     "url": "https://github.com/sponsors/cyrilletuzi"
   },
->>>>>>> a72338eb
   "description": "Efficient local storage module for Angular apps and PWA: simple API based on native localStorage API, but internally stored via the asynchronous IndexedDB API for performance, and wrapped in RxJS observables to be homogeneous with other Angular modules.",
   "author": "Cyrille Tuzi",
   "license": "MIT",
