--- conflicted
+++ resolved
@@ -5,14 +5,9 @@
 
 export const packageName = '@ngx-pwa/local-storage';
 // TODO: Automate this
-<<<<<<< HEAD
 export const packageVersionLatest = '^9.0.0-rc.2';
-export const packageVersionLTS8 = '^8.2.3';
+export const packageVersionLTS8 = '^8.2.4';
 export const packageVersionLTS7 = '^6.2.5';
-=======
-export const packageVersionLatest = '^8.2.4';
-export const packageVersionLTS = '^6.2.5';
->>>>>>> a72338eb
 
 export function getAngularMajorVersion(host: Tree): number {
 
