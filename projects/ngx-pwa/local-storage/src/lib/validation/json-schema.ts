/* All schemas interfaces must have a required and different `type`,
 * to create a TypeScript discriminant union type.
 * Avoid https://github.com/cyrilletuzi/angular-async-local-storage/issues/64 */

/**
 * JSON Schema to describe a boolean value.
 */
export interface JSONSchemaBoolean {

  /**
   * Type for a boolean value.
   */
  type: 'boolean';

  /**
   * Checks if a value is strictly equal to this.
   */
  const?: boolean;

}

/**
 * JSON Schema to describe a number value.
 */
export interface JSONSchemaNumber {

  /**
   * Type for a numeric value.
   */
  type: 'number';

  /**
   * Checks if a value is strictly equal to this.
   */
  const?: number;

  /**
   * Checks if a value is strictly equal to one of the value of enum.
   */
  enum?: number[];

  /**
   * Check if a number is a multiple of x.
   * Must be strictly greater than 0.
   */
  multipleOf?: number;

  /**
   * Check if a number is lower or equal than this maximum.
   */
  maximum?: number;

  /**
   * Check if a number is strictly lower than this maximum.
   */
  exclusiveMaximum?: number;

  /**
   * Check if a number is greater or equal than this minimum.
   */
  minimum?: number;

  /**
   * Check if a number is strictly greater than this minimum.
   */
  exclusiveMinimum?: number;

}

/**
 * JSON Schema to describe an integer value.
 */
export interface JSONSchemaInteger {

  /**
   * Type for an integer value.
   */
  type: 'integer';

  /**
   * Checks if a value is strictly equal to this.
   */
  const?: number;

  /**
   * Checks if a value is strictly equal to one of the value of enum.
   */
  enum?: number[];

  /**
   * Check if a number is a multiple of x.
   * Must be strictly greater than 0.
   */
  multipleOf?: number;

  /**
   * Check if a number is lower or equal than this maximum.
   */
  maximum?: number;

  /**
   * Check if a number is strictly lower than this maximum.
   */
  exclusiveMaximum?: number;

  /**
   * Check if a number is greater or equal than this minimum.
   */
  minimum?: number;

  /**
   * Check if a number is strictly greater than this minimum.
   */
  exclusiveMinimum?: number;

}

/**
 * JSON Schema to describe a string value.
 */
export interface JSONSchemaString {

  /**
   * Type for a string value.
   */
  type: 'string';

  /**
   * Checks if a value is strictly equal to this.
   */
  const?: string;

  /**
   * Checks if a value is strictly equal to one of the value of enum.
   */
  enum?: string[];

  /**
   * Maxium length for a string.
   * Must be a non-negative integer.
   */
  maxLength?: number;

  /**
   * Minimum length for a string.
   * Must be a non-negative integer.
   */
  minLength?: number;

  /**
   * Pattern to match for a string.
   * Must be a valid regular expression, *without* the `/` delimiters.
   */
  pattern?: string;

}

/**
 * JSON schema to describe an array of values.
 */
export interface JSONSchemaArray {

  /**
   * Type for an array of values.
   */
  type: 'array';

  /**
   * Schema for the values of an array, or array of schemas for a tuple.
   */
  items: JSONSchema | JSONSchema[];

  /**
   * Check if an array length is lower or equal to this value.
   * Must be a non negative integer.
   */
  maxItems?: number;

  /**
   * Check if an array length is greater or equal to this value.
   * Must be a non negative integer.
   */
  minItems?: number;

  /**
   * Check if an array only have unique values.
   */
  uniqueItems?: boolean;

}

/**
 * JSON Schema to describe an array of primitive values:
 * - array of booleans: `JSONSchemaArrayOf<JSONSchemaBoolean>`,
 * - array of numbers: `JSONSchemaArrayOf<JSONSchemaNumber>`,
 * - array of integers: `JSONSchemaArrayOf<JSONSchemaInteger>`,
 * - array of strings: `JSONSchemaArrayOf<JSONSchemaString>`.
 */
export interface JSONSchemaArrayOf<T extends JSONSchemaBoolean | JSONSchemaNumber | JSONSchemaInteger | JSONSchemaString> {

  /**
   * Type for an array of values.
   */
  type: 'array';

  /**
   * Schema for the values of an array.
   */
  items: T;

  /**
   * Check if an array length is lower or equal to this value.
   * Must be a non negative integer.
   */
  maxItems?: number;

  /**
   * Check if an array length is greater or equal to this value.
   * Must be a non negative integer.
   */
  minItems?: number;

  /**
   * Check if an array only have unique values.
   */
  uniqueItems?: boolean;

}

/**
 * JSON schema to describe an object.
 */
export interface JSONSchemaObject {

  /**
   * Type for an object.
   */
  type: 'object';

  /**
   * List of properties of the object and their associated JSON schemas.
   */
  properties: {
    [k: string]: JSONSchema;
  };

  /**
   * Array of names of the required properties for an object.
   * Properties set as required should be present in `properties` too.
   */
  required?: string[];

}

/**
 * @deprecated Deprecated in favor of `JSONSchemaNumber` or `JSONSchemaInteger`
 * Available for backward-compatibility only, **do not use**.
 * May be removed in v9.
 */
export type JSONSchemaNumeric = JSONSchemaNumber | JSONSchemaInteger;

/**
 * Subset of the JSON Schema standard.
 * Types are enforced to validate everything: each value **must** have a `type`.
<<<<<<< HEAD
 * @see https://github.com/cyrilletuzi/angular-async-local-storage/blob/master/docs/VALIDATION.md
=======
 * @see {@link https://github.com/cyrilletuzi/angular-async-local-storage/blob/master/docs/VALIDATION.md}
 *
 * @example
 * const schema: JSONSchema = { type: 'string' };
 *
 * @example
 * const schema: JSONSchema = { type: 'number' };
 *
 * @example
 * const schema: JSONSchema = { type: 'integer' };
 *
 * @example
 * const schema: JSONSchema = { type: 'boolean' };
 *
 * @example
 * const schema: JSONSchema = {
 *   type: 'array',
 *   items: { type: 'string' },
 * };
 *
 * @example
 * const schema: JSONSchema = {
 *   type: 'object',
 *   properties: {
 *     firstName: { type: 'string' },
 *     lastName: { type: 'string' },
 *   },
 *   required: ['firstName'],
 * };
>>>>>>> 1807e072
 */
export type JSONSchema = JSONSchemaString | JSONSchemaNumber | JSONSchemaInteger | JSONSchemaBoolean | JSONSchemaArray | JSONSchemaObject;<|MERGE_RESOLUTION|>--- conflicted
+++ resolved
@@ -262,9 +262,6 @@
 /**
  * Subset of the JSON Schema standard.
  * Types are enforced to validate everything: each value **must** have a `type`.
-<<<<<<< HEAD
- * @see https://github.com/cyrilletuzi/angular-async-local-storage/blob/master/docs/VALIDATION.md
-=======
  * @see {@link https://github.com/cyrilletuzi/angular-async-local-storage/blob/master/docs/VALIDATION.md}
  *
  * @example
@@ -294,6 +291,5 @@
  *   },
  *   required: ['firstName'],
  * };
->>>>>>> 1807e072
  */
 export type JSONSchema = JSONSchemaString | JSONSchemaNumber | JSONSchemaInteger | JSONSchemaBoolean | JSONSchemaArray | JSONSchemaObject;