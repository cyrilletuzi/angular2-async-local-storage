--- conflicted
+++ resolved
@@ -193,23 +193,13 @@
 
     }
 
-    if (!Array.isArray(schema.items)) {
-
-      /* Validate all the values in array */
-      for (const value of data) {
-
-        /* TODO: delete the cast when TS 4.1 https://github.com/microsoft/TypeScript/pull/39258 */
-        if (!this.validate(value, schema.items as JSONSchema)) {
-          return false;
-        }
-
-<<<<<<< HEAD
-=======
+    /* Validate all the values in array */
+    for (const value of data) {
+
       // TODO: remove when TypeScript 4.1 is available
       // (currently the narrowed type from `Array.isArray()` is lost on readonly arrays)
       if (!this.validate(value, schema.items as JSONSchema)) {
         return false;
->>>>>>> 88e0b20a
       }
 
     }
