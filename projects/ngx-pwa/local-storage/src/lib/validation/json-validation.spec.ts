import { JSONValidator } from './json-validator';

describe(`JSONValidator`, () => {

  let jsonValidator: JSONValidator;

  beforeEach(() => {

    jsonValidator = new JSONValidator();

  });

  describe(`using an existing JSON Schema`, () => {

    it(`should not throw with options unsupported by the lib but allowed in the JSON Schema standard`, () => {

      expect(() => {

        jsonValidator.validate({ test: 'test' }, {
          type: 'object',
          properties: { test: { type: 'string' } },
          additionalProperties: true
        } as any);

      }).not.toThrow();

    });

  });

  describe(`validate a const`, () => {

    it(`should return true on a string equal to a string const`, () => {

<<<<<<< HEAD
      const test = jsonValidator.validate('test', { type: 'string', const: 'test' });
=======
      const test = jsonValidator.validate('test', { const: 'test' });
>>>>>>> a974320f

      expect(test).toBe(true);

    });

    it(`should return false on a string not equal to a string const`, () => {

<<<<<<< HEAD
      const test = jsonValidator.validate('test2', { type: 'string', const: 'test' });
=======
      const test = jsonValidator.validate('test2', { const: 'test' });
>>>>>>> a974320f

      expect(test).toBe(false);

    });

    it(`should return true on a number equal to a number const`, () => {

<<<<<<< HEAD
      const test = jsonValidator.validate(1.5, { type: 'integer', const: 1.5 });
=======
      const test = jsonValidator.validate(1.5, { const: 1.5 });
>>>>>>> a974320f

      expect(test).toBe(true);

    });

    it(`should return false on a number not equal to a number const`, () => {

<<<<<<< HEAD
      const test = jsonValidator.validate(2.5, { type: 'integer', const: 1.5 });
=======
      const test = jsonValidator.validate(2.5, { const: 1.5 });
>>>>>>> a974320f

      expect(test).toBe(false);

    });

    it(`should return true on an integer equal to an integer const`, () => {

<<<<<<< HEAD
      const test = jsonValidator.validate(1, { type: 'number', const: 1 });
=======
      const test = jsonValidator.validate(1, { const: 1 });
>>>>>>> a974320f

      expect(test).toBe(true);

    });

    it(`should return false on an integer not equal to an integer const`, () => {

<<<<<<< HEAD
      const test = jsonValidator.validate(2, { type: 'number', const: 1 });
=======
      const test = jsonValidator.validate(2, { const: 1 });
>>>>>>> a974320f

      expect(test).toBe(false);

    });

    it(`should return true on a boolean equal to a boolean const`, () => {

<<<<<<< HEAD
      const test = jsonValidator.validate(true, { type: 'boolean', const: true });
=======
      const test = jsonValidator.validate(true, { const: true });
>>>>>>> a974320f

      expect(test).toBe(true);

    });

    it(`should return false on a boolean not equal to a boolean const`, () => {

<<<<<<< HEAD
      const test = jsonValidator.validate(false, { type: 'boolean', const: true });
=======
      const test = jsonValidator.validate(false, { const: true });

      expect(test).toBe(false);

    });

    it(`should return true on null equal to a null const`, () => {

      const test = jsonValidator.validate(null, { const: null });

      expect(test).toBe(true);

    });

    it(`should return false on a value not equal to a null const`, () => {

      const test = jsonValidator.validate('test', { const: null });
>>>>>>> a974320f

      expect(test).toBe(false);

    });

    it(`should return false on an empty string with a false const`, () => {

<<<<<<< HEAD
      const test = jsonValidator.validate('', { type: 'boolean', const: false });
=======
      const test = jsonValidator.validate('', { const: false });
>>>>>>> a974320f

      expect(test).toBe(false);

    });

    it(`should return false on 0 with a false const`, () => {

<<<<<<< HEAD
      const test = jsonValidator.validate(0, { type: 'boolean', const: false });
=======
      const test = jsonValidator.validate(0, { const: false });

      expect(test).toBe(false);

    });

    it(`should return false on an empty string with a null const`, () => {

      const test = jsonValidator.validate('', { const: null });

      expect(test).toBe(false);

    });

    it(`should return false on 0 with a null const`, () => {

      const test = jsonValidator.validate(0, { const: null });
>>>>>>> a974320f

      expect(test).toBe(false);

    });

  });

  describe(`validateEnum`, () => {

    it(`should return true on a value included in an enum`, () => {

<<<<<<< HEAD
      const test = jsonValidator.validate('test', { type: 'string', enum: ['test', 'hello'] });
=======
      const test = jsonValidator.validate('test', { enum: ['test', 'hello'] });
>>>>>>> a974320f

      expect(test).toBe(true);

    });

    it(`should return false on a value not included in an enum`, () => {

<<<<<<< HEAD
      const test = jsonValidator.validate('test2', { type: 'string', enum: ['test', 'hello'] });
=======
      const test = jsonValidator.validate('test2', { enum: ['test', 'hello'] });
>>>>>>> a974320f

      expect(test).toBe(false);

    });

    it(`should return true on an empty string included in an enum`, () => {

<<<<<<< HEAD
      const test = jsonValidator.validate('', { type: 'string', enum: ['', 'hello'] });
=======
      const test = jsonValidator.validate('', { enum: ['', 'hello'] });
>>>>>>> a974320f

      expect(test).toBe(true);

    });

    it(`should return true on 0 included in an enum`, () => {

<<<<<<< HEAD
      const test = jsonValidator.validate(0, { type: 'number', enum: [0, 1] });
=======
      const test = jsonValidator.validate(0, { enum: [0, 1] });
>>>>>>> a974320f

      expect(test).toBe(true);

    });

  });

  describe(`validateType`, () => {

    it(`should return true on a true value with a boolean type`, () => {

      const test = jsonValidator.validate(true, { type: 'boolean' });

      expect(test).toBe(true);

    });

    it(`should return true on a false value with a boolean type`, () => {

      const test = jsonValidator.validate(false, { type: 'boolean' });
<<<<<<< HEAD
=======

      expect(test).toBe(true);

    });

    it(`should return true on a null value with a null type`, () => {

      const test = jsonValidator.validate(null, { type: 'null' });
>>>>>>> a974320f

      expect(test).toBe(true);

    });

    it(`should return false on a primitive value with a mismatched type`, () => {

      const test = jsonValidator.validate('test', { type: 'number' });

      expect(test).toBe(false);

    });

  });

  describe(`validateString`, () => {

    it(`should return true on a string value with string type`, () => {

      const test = jsonValidator.validate('test', { type: 'string' });

      expect(test).toBe(true);

    });

    it(`should throw if maxLength is not an integer`, () => {

      expect(() => {
        jsonValidator.validate('test', { type: 'string', maxLength: 10.5 });
      }).toThrowError();

    });

    it(`should throw if maxLength is negative`, () => {

      expect(() => {
        jsonValidator.validate('test', { type: 'string', maxLength: -1 });
      }).toThrowError();

    });

    it(`should return true with a string respecting maxLength`, () => {

      const test = jsonValidator.validate('test', { type: 'string', maxLength: 10 });

      expect(test).toBe(true);

    });

    it(`should return false with a string not respecting maxLength`, () => {

      const test = jsonValidator.validate('test', { type: 'string', maxLength: 2 });

      expect(test).toBe(false);

    });

    it(`should throw if minLength is not an integer`, () => {

      expect(() => {
        jsonValidator.validate('test', { type: 'string', minLength: 10.5 });
      }).toThrowError();

    });

    it(`should throw if minLength is negative`, () => {

      expect(() => {
        jsonValidator.validate('test', { type: 'string', minLength: -1 });
      }).toThrowError();

    });

    it(`should return true with a string respecting minLength`, () => {

      const test = jsonValidator.validate('test', { type: 'string', minLength: 2 });

      expect(test).toBe(true);

    });

    it(`should return false with a string not respecting minLength`, () => {

      const test = jsonValidator.validate('t', { type: 'string', minLength: 2 });

      expect(test).toBe(false);

    });

    it(`should throw if pattern is not valid`, () => {

      expect(() => {
        jsonValidator.validate('test', { type: 'string', pattern: '+++' });
      }).toThrowError();

    });

    it(`should return true with a string respecting a pattern`, () => {

      const test = jsonValidator.validate('test', { type: 'string', pattern: '^test$' });

      expect(test).toBe(true);

    });

    it(`should return false with a string not respecting a pattern`, () => {

      const test = jsonValidator.validate('t', { type: 'string', pattern: '^test$' });

      expect(test).toBe(false);

    });

  });

  describe(`validateNumber`, () => {

    it(`should return true on an integer value with a number type`, () => {

      const test = jsonValidator.validate(10, { type: 'number' });

      expect(test).toBe(true);

    });

    it(`should return true on a decimal value with a number type`, () => {

      const test = jsonValidator.validate(10.1, { type: 'number' });

      expect(test).toBe(true);

    });

    it(`should return true on an integer value with an integer type`, () => {

      const test = jsonValidator.validate(10, { type: 'integer' });

      expect(test).toBe(true);

    });

    it(`should return false on a decimal value with an integer type`, () => {

      const test = jsonValidator.validate(10.1, { type: 'integer' });

      expect(test).toBe(false);

    });

    it(`should throw if multipleOf is not strictly greater than 0`, () => {

      expect(() => {
        jsonValidator.validate(10, { type: 'number', multipleOf: 0 });
      }).toThrowError();

    });

    it(`should return true with a number is a multiple of x`, () => {

      const test = jsonValidator.validate(5.2, { type: 'number', multipleOf: 2.6 });

      expect(test).toBe(true);

    });

    it(`should return true with an integer is a multiple of x`, () => {

      const test = jsonValidator.validate(10, { type: 'integer', multipleOf: 2 });

      expect(test).toBe(true);

    });

    it(`should return false with a number not a multiple of x`, () => {

      const test = jsonValidator.validate(5.3, { type: 'number', multipleOf: 2.6 });

      expect(test).toBe(false);

    });

    it(`should return false with an integer not a multiple of x`, () => {

      const test = jsonValidator.validate(11, { type: 'integer', multipleOf: 2 });

      expect(test).toBe(false);

    });

    it(`should return true with a number less than a maximum`, () => {

      const test = jsonValidator.validate(5.2, { type: 'number', maximum: 5.7 });

      expect(test).toBe(true);

    });

    it(`should return true with a number equal to maximum`, () => {

      const test = jsonValidator.validate(5.2, { type: 'number', maximum: 5.2 });

      expect(test).toBe(true);

    });

    it(`should return false with a number greater than a maximum`, () => {

      const test = jsonValidator.validate(5.3, { type: 'number', maximum: 5.2 });

      expect(test).toBe(false);

    });

    it(`should return true with an integer less than a maximum`, () => {

      const test = jsonValidator.validate(5, { type: 'integer', maximum: 6 });

      expect(test).toBe(true);

    });

    it(`should return true with an integer equal to maximum`, () => {

      const test = jsonValidator.validate(5, { type: 'integer', maximum: 5 });

      expect(test).toBe(true);

    });

    it(`should return false with an integer greater than a maximum`, () => {

      const test = jsonValidator.validate(6, { type: 'integer', maximum: 5 });

      expect(test).toBe(false);

    });

    it(`should return true with a number less than an exclusiveMaximum`, () => {

      const test = jsonValidator.validate(5.2, { type: 'number', exclusiveMaximum: 5.7 });

      expect(test).toBe(true);

    });

    it(`should return false with a number equal to exclusiveMaximum`, () => {

      const test = jsonValidator.validate(5.2, { type: 'number', exclusiveMaximum: 5.2 });

      expect(test).toBe(false);

    });

    it(`should return false with a number greater than an exclusiveMaximum`, () => {

      const test = jsonValidator.validate(5.3, { type: 'number', exclusiveMaximum: 5.2 });

      expect(test).toBe(false);

    });

    it(`should return true with an integer less than an exclusiveMaximum`, () => {

      const test = jsonValidator.validate(5, { type: 'integer', exclusiveMaximum: 6 });

      expect(test).toBe(true);

    });

    it(`should return false with an integer equal to exclusiveMaximum`, () => {

      const test = jsonValidator.validate(5, { type: 'integer', exclusiveMaximum: 5 });

      expect(test).toBe(false);

    });

    it(`should return false with an integer greater than an exclusiveMaximum`, () => {

      const test = jsonValidator.validate(6, { type: 'integer', exclusiveMaximum: 5 });

      expect(test).toBe(false);

    });

    it(`should return true with a number greater than a minimum`, () => {

      const test = jsonValidator.validate(5.8, { type: 'number', minimum: 5.7 });

      expect(test).toBe(true);

    });

    it(`should return true with a number equal to minimum`, () => {

      const test = jsonValidator.validate(5.2, { type: 'number', minimum: 5.2 });

      expect(test).toBe(true);

    });

    it(`should return false with a number less than an minimum`, () => {

      const test = jsonValidator.validate(5.1, { type: 'number', minimum: 5.2 });

      expect(test).toBe(false);

    });

    it(`should return true with an integer greater than a minimum`, () => {

      const test = jsonValidator.validate(7, { type: 'integer', minimum: 6 });

      expect(test).toBe(true);

    });

    it(`should return true with an integer equal to minimum`, () => {

      const test = jsonValidator.validate(5, { type: 'integer', minimum: 5 });

      expect(test).toBe(true);

    });

    it(`should return false with an integer less than an minimum`, () => {

      const test = jsonValidator.validate(4, { type: 'integer', minimum: 5 });

      expect(test).toBe(false);

    });

    it(`should return true with a number greater than an exclusiveMinimum`, () => {

      const test = jsonValidator.validate(5.8, { type: 'number', exclusiveMinimum: 5.7 });

      expect(test).toBe(true);

    });

    it(`should return false with a number equal to exclusiveMinimum`, () => {

      const test = jsonValidator.validate(5.2, { type: 'number', exclusiveMinimum: 5.2 });

      expect(test).toBe(false);

    });

    it(`should return false with a number less than an exclusiveMinimum`, () => {

      const test = jsonValidator.validate(5.1, { type: 'number', exclusiveMinimum: 5.2 });

      expect(test).toBe(false);

    });

    it(`should return true with an integer greater than an exclusiveMinimum`, () => {

      const test = jsonValidator.validate(7, { type: 'integer', exclusiveMinimum: 6 });

      expect(test).toBe(true);

    });

    it(`should return false with an integer equal to exclusiveMinimum`, () => {

      const test = jsonValidator.validate(5, { type: 'integer', exclusiveMinimum: 5 });

      expect(test).toBe(false);

    });

    it(`should return false with an integer less than an exclusiveMinimum`, () => {

      const test = jsonValidator.validate(4, { type: 'integer', exclusiveMinimum: 5 });

      expect(test).toBe(false);

    });

  });

  describe(`validateRequired`, () => {

    it(`should return false if data is not an object`, () => {

      const test = jsonValidator.validate('', { type: 'object', required: [], properties: {} });

      expect(test).toBe(false);

    });

    it(`should throw if required properties are not described in 'properties'`, () => {

      expect(() => {
<<<<<<< HEAD
        jsonValidator.validate({ test: 'test' }, {
          type: 'object',
          properties: { other: { type: 'string' } },
          required: ['test']
        });
=======
        jsonValidator.validate({ test: 'test' }, { type: 'object', properties: { other: { type: 'string' } }, required: ['test'] });
>>>>>>> a974320f
      }).toThrowError();

    });

    it(`should return true on an object with the required properties`, () => {

      const test = jsonValidator.validate({ test1: '', test2: '' }, {
        type: 'object',
        required: ['test1', 'test2'],
        properties: {
          test1: { type: 'string' },
          test2: { type: 'string' }
        }
      });

      expect(test).toBe(true);

    });

    it(`should return true on an object with the required properties and others`, () => {

      const test = jsonValidator.validate({ test1: '', test2: '', test3: '' }, {
        type: 'object',
        required: ['test1', 'test2'],
        properties: {
          test1: { type: 'string' },
          test2: { type: 'string' },
          test3: { type: 'string' }
        }
      });

      expect(test).toBe(true);

    });

    it(`should return true on an object with the required properties and missing optional property`, () => {

      const test = jsonValidator.validate({ test1: '', test2: '' }, {
        type: 'object',
        required: ['test1', 'test2'],
        properties: {
          test1: { type: 'string' },
          test2: { type: 'string' },
          test3: { type: 'string' }
        }
      });

      expect(test).toBe(true);

    });

    it(`should return false on an object with missing required properties`, () => {

      const test = jsonValidator.validate({ test1: '' }, {
        type: 'object',
        required: ['test1', 'test2'],
        properties: {
          test1: { type: 'string' },
          test2: { type: 'string' }
        }
      });

      expect(test).toBe(false);

    });

  });

  describe(`validateProperties`, () => {

    it(`should return false if data is not an object`, () => {

      const test = jsonValidator.validate('', { type: 'object', properties: {} });

      expect(test).toBe(false);

    });

    it(`should return true on an object with valid properties`, () => {

      const test = jsonValidator.validate({ test1: '', test2: 10 }, {
        type: 'object',
        properties: {
          test1: {
            type: 'string'
          },
          test2: {
            type: 'number'
          }
        }
      });

      expect(test).toBe(true);

    });

    it(`should return false on an object with invalid properties`, () => {

      const test = jsonValidator.validate({ test1: 10, test2: 10 }, {
        type: 'object',
        properties: {
          test1: {
            type: 'string'
          },
          test2: {
            type: 'number'
          }
        }
      });

      expect(test).toBe(false);

    });

    it(`should return false on an object with too much properties`, () => {

      const test = jsonValidator.validate({ test1: 10, test2: 10, test3: '' }, {
        type: 'object',
        properties: {
          test1: {
            type: 'string'
          },
          test2: {
            type: 'number'
          }
        }
      });

      expect(test).toBe(false);

    });

    it(`should return true on nested objects with valid properties`, () => {

      const test = jsonValidator.validate({ test1: '', test2: { test3: 10 } }, {
        type: 'object',
        properties: {
          test1: {
            type: 'string'
          },
          test2: {
            type: 'object',
            properties: {
              test3: {
                type: 'number'
              }
            },
            required: ['test3']
          }
        }
      });

      expect(test).toBe(true);

    });

    it(`should return false on nested objects with invalid properties`, () => {

      const test = jsonValidator.validate({ test1: '', test2: { test3: '' } }, {
        type: 'object',
        properties: {
          test1: {
            type: 'string'
          },
          test2: {
            type: 'object',
            properties: {
              test3: {
                type: 'number'
              }
            },
            required: ['test3']
          }
        }
      });

      expect(test).toBe(false);

    });

    it(`should return true with valid arrays nested in objects`, () => {

      const test = jsonValidator.validate({ test: ['', ''] }, {
        type: 'object',
<<<<<<< HEAD
        properties: { test: { type: 'array', items: { type: 'string' } } }
=======
        properties: { test: { items: { type: 'string' } } }
>>>>>>> a974320f
      });

      expect(test).toBe(true);

    });

  });

  describe(`validateItems`, () => {

    it(`should return false if data is not an array`, () => {

      const test = jsonValidator.validate('', { type: 'array', items: { type: 'string' } });

      expect(test).toBe(false);

    });

    it(`should return true if array items are valid`, () => {

      const test = jsonValidator.validate(['', ''], { type: 'array', items: { type: 'string' } });

      expect(test).toBe(true);

    });

    it(`should return false if array items are invalid`, () => {

      const test = jsonValidator.validate(['', ''], { type: 'array', items: { type: 'number' } });

      expect(test).toBe(false);

    });

    it(`should return true with valid nested arrays`, () => {

<<<<<<< HEAD
      const test = jsonValidator.validate([[''], ['']], {
        type: 'array',
        items: { type: 'array', items: { type: 'string' } }
      });
=======
      const test = jsonValidator.validate([[''], ['']], { type: 'array', items: { items: { type: 'string' } } });
>>>>>>> a974320f

      expect(test).toBe(true);

    });

    it(`should return false with invalid nested arrays`, () => {

<<<<<<< HEAD
      const test = jsonValidator.validate([[''], ['']], {
        type: 'array',
        items: { type: 'array', items: { type: 'number' } }
      });
=======
      const test = jsonValidator.validate([[''], ['']], { type: 'array', items: { items: { type: 'number' } } });
>>>>>>> a974320f

      expect(test).toBe(false);

    });

    it(`should return true with valid objects nested in arrays`, () => {

      const test = jsonValidator.validate([{ test: 'test' }, [{ test: 'test' }]], {
        type: 'array',
<<<<<<< HEAD
        items: {type: 'object',  properties: { test: { type: 'string' } } }
=======
        items: { properties: { test: { type: 'string' } } }
>>>>>>> a974320f
      });

      expect(test).toBe(true);

    });

    it(`should throw if maxItems is not an integer`, () => {

      expect(() => {
<<<<<<< HEAD
        jsonValidator.validate([], {type: 'array', items: { type: 'string' }, maxItems: 10.5 });
=======
        jsonValidator.validate([], { type: 'array', items: { type: 'string' }, maxItems: 10.5 });
>>>>>>> a974320f
      }).toThrowError();

    });

    it(`should throw if maxItems is not positive`, () => {

      expect(() => {
        jsonValidator.validate([], { type: 'array', items: { type: 'string' }, maxItems: -1 });
      }).toThrowError();

    });

    it(`should return true with an array with less items than maxItems`, () => {

      const test = jsonValidator.validate([1, 2], { type: 'array', items: { type: 'number' }, maxItems: 3 });

      expect(test).toBe(true);

    });

    it(`should return true with an array length equal to maxItems`, () => {

      const test = jsonValidator.validate([1, 2], { type: 'array', items: { type: 'number' }, maxItems: 2 });

      expect(test).toBe(true);

    });

    it(`should return false with an array with more items than maxItems`, () => {

      const test = jsonValidator.validate([1, 2, 4, 4], { type: 'array', items: { type: 'number' }, maxItems: 3 });

      expect(test).toBe(false);

    });

    it(`should throw if minItems is not an integer`, () => {

      expect(() => {
        jsonValidator.validate([], { type: 'array', items: { type: 'string' }, minItems: 10.5 });
      }).toThrowError();

    });

    it(`should throw if minItems is not positive`, () => {

      expect(() => {
        jsonValidator.validate([], { type: 'array', items: { type: 'string' }, minItems: -1 });
      }).toThrowError();

    });

    it(`should return true with an array with more items than minItems`, () => {

      const test = jsonValidator.validate([1, 2, 3, 4], { type: 'array', items: { type: 'number' }, minItems: 3 });

      expect(test).toBe(true);

    });

    it(`should return true with an array length equal to minItems`, () => {

      const test = jsonValidator.validate([1, 2], { type: 'array', items: { type: 'number' }, minItems: 2 });

      expect(test).toBe(true);

    });

    it(`should return false with an array with less items than maxItems`, () => {

      const test = jsonValidator.validate([1, 2], { type: 'array', items: { type: 'number' }, minItems: 3 });

      expect(test).toBe(false);

    });

    it(`should return true with an array with uniqueItems`, () => {

      const test = jsonValidator.validate([1, 2], { type: 'array', items: { type: 'number' }, uniqueItems: true });

      expect(test).toBe(true);

    });

    it(`should return false with an array with non uniqueItems`, () => {

      const test = jsonValidator.validate([1, 1], { type: 'array', items: { type: 'number' }, uniqueItems: true });
<<<<<<< HEAD
=======

      expect(test).toBe(false);

    });

  });

  describe(`validateItemsList`, () => {

    it(`should return false if array length is not equel to schemas length`, () => {

      const test = jsonValidator.validate(['', 10], { type: 'array', items: [{ type: 'string' }] });

      expect(test).toBe(false);

    });

    it(`should return true if array values match schemas`, () => {

      const test = jsonValidator.validate(['', 10], { type: 'array', items: [{ type: 'string' }, { type: 'number' }] });

      expect(test).toBe(true);

    });

    it(`should return false if array values mismatch schemas`, () => {

      const test = jsonValidator.validate(['', 10], { type: 'array', items: [{ type: 'string' }, { type: 'boolean' }] });
>>>>>>> a974320f

      expect(test).toBe(false);

    });

  });

});<|MERGE_RESOLUTION|>--- conflicted
+++ resolved
@@ -32,11 +32,7 @@
 
     it(`should return true on a string equal to a string const`, () => {
 
-<<<<<<< HEAD
       const test = jsonValidator.validate('test', { type: 'string', const: 'test' });
-=======
-      const test = jsonValidator.validate('test', { const: 'test' });
->>>>>>> a974320f
 
       expect(test).toBe(true);
 
@@ -44,11 +40,7 @@
 
     it(`should return false on a string not equal to a string const`, () => {
 
-<<<<<<< HEAD
       const test = jsonValidator.validate('test2', { type: 'string', const: 'test' });
-=======
-      const test = jsonValidator.validate('test2', { const: 'test' });
->>>>>>> a974320f
 
       expect(test).toBe(false);
 
@@ -56,11 +48,7 @@
 
     it(`should return true on a number equal to a number const`, () => {
 
-<<<<<<< HEAD
       const test = jsonValidator.validate(1.5, { type: 'integer', const: 1.5 });
-=======
-      const test = jsonValidator.validate(1.5, { const: 1.5 });
->>>>>>> a974320f
 
       expect(test).toBe(true);
 
@@ -68,11 +56,7 @@
 
     it(`should return false on a number not equal to a number const`, () => {
 
-<<<<<<< HEAD
       const test = jsonValidator.validate(2.5, { type: 'integer', const: 1.5 });
-=======
-      const test = jsonValidator.validate(2.5, { const: 1.5 });
->>>>>>> a974320f
 
       expect(test).toBe(false);
 
@@ -80,11 +64,7 @@
 
     it(`should return true on an integer equal to an integer const`, () => {
 
-<<<<<<< HEAD
       const test = jsonValidator.validate(1, { type: 'number', const: 1 });
-=======
-      const test = jsonValidator.validate(1, { const: 1 });
->>>>>>> a974320f
 
       expect(test).toBe(true);
 
@@ -92,11 +72,7 @@
 
     it(`should return false on an integer not equal to an integer const`, () => {
 
-<<<<<<< HEAD
       const test = jsonValidator.validate(2, { type: 'number', const: 1 });
-=======
-      const test = jsonValidator.validate(2, { const: 1 });
->>>>>>> a974320f
 
       expect(test).toBe(false);
 
@@ -104,11 +80,7 @@
 
     it(`should return true on a boolean equal to a boolean const`, () => {
 
-<<<<<<< HEAD
       const test = jsonValidator.validate(true, { type: 'boolean', const: true });
-=======
-      const test = jsonValidator.validate(true, { const: true });
->>>>>>> a974320f
 
       expect(test).toBe(true);
 
@@ -116,27 +88,7 @@
 
     it(`should return false on a boolean not equal to a boolean const`, () => {
 
-<<<<<<< HEAD
       const test = jsonValidator.validate(false, { type: 'boolean', const: true });
-=======
-      const test = jsonValidator.validate(false, { const: true });
-
-      expect(test).toBe(false);
-
-    });
-
-    it(`should return true on null equal to a null const`, () => {
-
-      const test = jsonValidator.validate(null, { const: null });
-
-      expect(test).toBe(true);
-
-    });
-
-    it(`should return false on a value not equal to a null const`, () => {
-
-      const test = jsonValidator.validate('test', { const: null });
->>>>>>> a974320f
 
       expect(test).toBe(false);
 
@@ -144,11 +96,7 @@
 
     it(`should return false on an empty string with a false const`, () => {
 
-<<<<<<< HEAD
       const test = jsonValidator.validate('', { type: 'boolean', const: false });
-=======
-      const test = jsonValidator.validate('', { const: false });
->>>>>>> a974320f
 
       expect(test).toBe(false);
 
@@ -156,27 +104,7 @@
 
     it(`should return false on 0 with a false const`, () => {
 
-<<<<<<< HEAD
       const test = jsonValidator.validate(0, { type: 'boolean', const: false });
-=======
-      const test = jsonValidator.validate(0, { const: false });
-
-      expect(test).toBe(false);
-
-    });
-
-    it(`should return false on an empty string with a null const`, () => {
-
-      const test = jsonValidator.validate('', { const: null });
-
-      expect(test).toBe(false);
-
-    });
-
-    it(`should return false on 0 with a null const`, () => {
-
-      const test = jsonValidator.validate(0, { const: null });
->>>>>>> a974320f
 
       expect(test).toBe(false);
 
@@ -188,11 +116,7 @@
 
     it(`should return true on a value included in an enum`, () => {
 
-<<<<<<< HEAD
       const test = jsonValidator.validate('test', { type: 'string', enum: ['test', 'hello'] });
-=======
-      const test = jsonValidator.validate('test', { enum: ['test', 'hello'] });
->>>>>>> a974320f
 
       expect(test).toBe(true);
 
@@ -200,11 +124,7 @@
 
     it(`should return false on a value not included in an enum`, () => {
 
-<<<<<<< HEAD
       const test = jsonValidator.validate('test2', { type: 'string', enum: ['test', 'hello'] });
-=======
-      const test = jsonValidator.validate('test2', { enum: ['test', 'hello'] });
->>>>>>> a974320f
 
       expect(test).toBe(false);
 
@@ -212,11 +132,7 @@
 
     it(`should return true on an empty string included in an enum`, () => {
 
-<<<<<<< HEAD
       const test = jsonValidator.validate('', { type: 'string', enum: ['', 'hello'] });
-=======
-      const test = jsonValidator.validate('', { enum: ['', 'hello'] });
->>>>>>> a974320f
 
       expect(test).toBe(true);
 
@@ -224,11 +140,7 @@
 
     it(`should return true on 0 included in an enum`, () => {
 
-<<<<<<< HEAD
       const test = jsonValidator.validate(0, { type: 'number', enum: [0, 1] });
-=======
-      const test = jsonValidator.validate(0, { enum: [0, 1] });
->>>>>>> a974320f
 
       expect(test).toBe(true);
 
@@ -249,17 +161,6 @@
     it(`should return true on a false value with a boolean type`, () => {
 
       const test = jsonValidator.validate(false, { type: 'boolean' });
-<<<<<<< HEAD
-=======
-
-      expect(test).toBe(true);
-
-    });
-
-    it(`should return true on a null value with a null type`, () => {
-
-      const test = jsonValidator.validate(null, { type: 'null' });
->>>>>>> a974320f
 
       expect(test).toBe(true);
 
@@ -656,15 +557,11 @@
     it(`should throw if required properties are not described in 'properties'`, () => {
 
       expect(() => {
-<<<<<<< HEAD
         jsonValidator.validate({ test: 'test' }, {
           type: 'object',
           properties: { other: { type: 'string' } },
           required: ['test']
         });
-=======
-        jsonValidator.validate({ test: 'test' }, { type: 'object', properties: { other: { type: 'string' } }, required: ['test'] });
->>>>>>> a974320f
       }).toThrowError();
 
     });
@@ -849,11 +746,7 @@
 
       const test = jsonValidator.validate({ test: ['', ''] }, {
         type: 'object',
-<<<<<<< HEAD
         properties: { test: { type: 'array', items: { type: 'string' } } }
-=======
-        properties: { test: { items: { type: 'string' } } }
->>>>>>> a974320f
       });
 
       expect(test).toBe(true);
@@ -890,14 +783,10 @@
 
     it(`should return true with valid nested arrays`, () => {
 
-<<<<<<< HEAD
       const test = jsonValidator.validate([[''], ['']], {
         type: 'array',
         items: { type: 'array', items: { type: 'string' } }
       });
-=======
-      const test = jsonValidator.validate([[''], ['']], { type: 'array', items: { items: { type: 'string' } } });
->>>>>>> a974320f
 
       expect(test).toBe(true);
 
@@ -905,14 +794,10 @@
 
     it(`should return false with invalid nested arrays`, () => {
 
-<<<<<<< HEAD
       const test = jsonValidator.validate([[''], ['']], {
         type: 'array',
         items: { type: 'array', items: { type: 'number' } }
       });
-=======
-      const test = jsonValidator.validate([[''], ['']], { type: 'array', items: { items: { type: 'number' } } });
->>>>>>> a974320f
 
       expect(test).toBe(false);
 
@@ -922,11 +807,7 @@
 
       const test = jsonValidator.validate([{ test: 'test' }, [{ test: 'test' }]], {
         type: 'array',
-<<<<<<< HEAD
-        items: {type: 'object',  properties: { test: { type: 'string' } } }
-=======
-        items: { properties: { test: { type: 'string' } } }
->>>>>>> a974320f
+        items: { type: 'object',  properties: { test: { type: 'string' } } }
       });
 
       expect(test).toBe(true);
@@ -936,11 +817,7 @@
     it(`should throw if maxItems is not an integer`, () => {
 
       expect(() => {
-<<<<<<< HEAD
-        jsonValidator.validate([], {type: 'array', items: { type: 'string' }, maxItems: 10.5 });
-=======
         jsonValidator.validate([], { type: 'array', items: { type: 'string' }, maxItems: 10.5 });
->>>>>>> a974320f
       }).toThrowError();
 
     });
@@ -1028,8 +905,6 @@
     it(`should return false with an array with non uniqueItems`, () => {
 
       const test = jsonValidator.validate([1, 1], { type: 'array', items: { type: 'number' }, uniqueItems: true });
-<<<<<<< HEAD
-=======
 
       expect(test).toBe(false);
 
@@ -1037,33 +912,4 @@
 
   });
 
-  describe(`validateItemsList`, () => {
-
-    it(`should return false if array length is not equel to schemas length`, () => {
-
-      const test = jsonValidator.validate(['', 10], { type: 'array', items: [{ type: 'string' }] });
-
-      expect(test).toBe(false);
-
-    });
-
-    it(`should return true if array values match schemas`, () => {
-
-      const test = jsonValidator.validate(['', 10], { type: 'array', items: [{ type: 'string' }, { type: 'number' }] });
-
-      expect(test).toBe(true);
-
-    });
-
-    it(`should return false if array values mismatch schemas`, () => {
-
-      const test = jsonValidator.validate(['', 10], { type: 'array', items: [{ type: 'string' }, { type: 'boolean' }] });
->>>>>>> a974320f
-
-      expect(test).toBe(false);
-
-    });
-
-  });
-
 });