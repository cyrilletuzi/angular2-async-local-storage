--- conflicted
+++ resolved
@@ -5,13 +5,8 @@
 import { LocalDatabase } from './local-database';
 import { IDBBrokenError } from './exceptions';
 import {
-<<<<<<< HEAD
-  IDB_DB_NAME, IDB_STORE_NAME, DEFAULT_IDB_STORE_NAME, DEFAULT_IDB_STORE_NAME_PRIOR_TO_V8,
-  LOCAL_STORAGE_PREFIX, DEFAULT_IDB_DB_NAME
-=======
   IDB_DB_NAME, IDB_STORE_NAME, DEFAULT_IDB_STORE_NAME, IDB_DB_VERSION, LOCAL_STORAGE_PREFIX,
   DEFAULT_IDB_DB_NAME, DEFAULT_IDB_DB_VERSION, IDB_NO_WRAP, DEFAULT_IDB_NO_WRAP
->>>>>>> 1807e072
 } from '../tokens';
 
 @Injectable({
@@ -22,131 +17,22 @@
   /**
    * `indexedDB` database name
    */
-<<<<<<< HEAD
-  private readonly dbName: string;
-=======
   protected readonly dbName: string;
->>>>>>> 1807e072
 
   /**
    * `indexedDB` object store name
    */
-<<<<<<< HEAD
-  private storeName: string | null = null;
-
-  /**
-   * `indexedDB` data path name for local storage (where items' value will be stored)
-   */
-  private readonly dataPath = 'value';
-=======
   protected readonly storeName: string;
 
   /**
    * `indexedDB` database version. Must be an unsigned **integer**
    */
   protected readonly dbVersion: number;
->>>>>>> 1807e072
 
   /**
    * `indexedDB` database connection, wrapped in a RxJS `ReplaySubject` to be able to access the connection
    * even after the connection success event happened
    */
-<<<<<<< HEAD
-  private database: ReplaySubject<IDBDatabase>;
-
-  /**
-   * Flag to remember if we are using the new or old object store
-   */
-  private isStorePriorToV8 = false;
-
-  /**
-   * Number of items in our `indexedDB` database and object store
-   */
-  get size(): Observable<number> {
-
-    /* Open a transaction in read-only mode */
-    return this.transaction('readonly').pipe(
-      mergeMap((store) => {
-
-        /* Request to know the number of items */
-        const request = store.count();
-
-        /* Manage success and error events, and get the result */
-        return this.requestEventsAndMapTo(request, () => request.result);
-
-      }),
-      /* The observable will complete after the first value */
-      first(),
-    );
-
-  }
-
-  /**
-   * Constructor params are provided by Angular (but can also be passed manually in tests)
-   * @param dbName `indexedDB` database name
-   * @param storeName `indexedDB` store name
-   * @param oldPrefix Prefix to avoid collision for multiple apps on the same subdomain
-   */
-  constructor(
-    @Inject(IDB_DB_NAME) dbName = DEFAULT_IDB_DB_NAME,
-    @Inject(IDB_STORE_NAME) storeName: string | null = null,
-    // tslint:disable-next-line: deprecation
-    @Inject(LOCAL_STORAGE_PREFIX) oldPrefix = '',
-  ) {
-
-    /* Initialize `indexedDB` database name, with prefix if provided by the user */
-    this.dbName = oldPrefix ? `${oldPrefix}_${dbName}` : dbName;
-
-    /* Initialize `indexedDB` store name */
-    this.storeName = storeName;
-
-    /* Creating the RxJS ReplaySubject */
-    this.database = new ReplaySubject<IDBDatabase>(1);
-
-    /* Connect to `indexedDB`, with prefix if provided by the user */
-    this.connect();
-
-  }
-
-  /**
-   * Gets an item value in our `indexedDB` store
-   * @param key The item's key
-   * @returns The item's value if the key exists, `undefined` otherwise, wrapped in an RxJS `Observable`
-   */
-  get<T = any>(key: string): Observable<T | undefined> {
-
-    /* Open a transaction in read-only mode */
-    return this.transaction('readonly').pipe(
-      mergeMap((store) => {
-
-        /* Request the value with the key provided by the user */
-        const request = store.get(key);
-
-        /* Manage success and error events, and get the result */
-        return this.requestEventsAndMapTo(request, () => {
-
-          if ((request.result !== undefined) && (request.result !== null)) {
-
-            if (!this.isStorePriorToV8) {
-
-                /* Cast to the wanted type */
-                return request.result as T;
-
-            } else if ((request.result[this.dataPath] !== undefined) && (request.result[this.dataPath] !== null)) {
-
-              /* Prior to v8, the value was wrapped in an `{ value: ...}` object */
-              return (request.result[this.dataPath] as T);
-
-            }
-
-          }
-
-          /* Return `undefined` if the value is empty */
-          return undefined;
-
-        });
-
-=======
   protected readonly database = new ReplaySubject<IDBDatabase>(1);
 
   /**
@@ -217,7 +103,6 @@
         /* Manage success and error events, and get the result */
         return this.requestEventsAndMapTo(request, () => request.result);
 
->>>>>>> 1807e072
       }),
       /* The observable will complete after the first value */
       first(),
@@ -226,52 +111,6 @@
   }
 
   /**
-<<<<<<< HEAD
-   * Sets an item in our `indexedDB` store
-   * @param key The item's key
-   * @param data The item's value
-   * @returns An RxJS `Observable` to wait the end of the operation
-   */
-  set(key: string, data: any): Observable<undefined> {
-
-    /* Storing `undefined` in `indexedDb` can cause issues in some browsers so removing item instead */
-    if (data === undefined) {
-      return this.delete(key);
-    }
-
-    /* Open a transaction in write mode */
-    return this.transaction('readwrite').pipe(
-      mergeMap((store) => {
-
-        /* Check if the key already exists or not
-         * `getKey()` is better but only available in `indexedDB` v2 (Chrome >= 58, missing in IE/Edge).
-         * In older browsers, the value is checked instead, but it could lead to an exception
-         * if `undefined` was stored outside of this lib (e.g. directly with the native `indexedDB` API).
-         */
-        const request1 = this.getKeyRequest(store, key);
-
-        /* Manage success and error events, and get the request result */
-        return this.requestEventsAndMapTo(request1, () => request1.result).pipe(
-          mergeMap((existingEntry) => {
-
-            /* It is very important the second request is done from the same transaction/store as the previous one,
-             * otherwise it could lead to concurrency failures
-             * Avoid https://github.com/cyrilletuzi/angular-async-local-storage/issues/47 */
-
-             /* Prior to v8, data was wrapped in a `{ value: ... }` object */
-            const dataToStore = !this.isStorePriorToV8 ? data : { [this.dataPath]: data };
-
-            /* Add if the item is not existing yet, or update otherwise */
-            const request2 = (existingEntry === undefined) ?
-              store.add(dataToStore, key) :
-              store.put(dataToStore, key);
-
-            /* Manage success and error events, and map to `true` */
-            return this.requestEventsAndMapTo(request2, () => undefined);
-
-          }),
-        );
-=======
    * Gets an item value in our `indexedDB` store
    * @param key The item's key
    * @returns The item's value if the key exists, `undefined` otherwise, wrapped in an RxJS `Observable`
@@ -310,7 +149,6 @@
 
         });
 
->>>>>>> 1807e072
       }),
       /* The observable will complete after the first value */
       first(),
@@ -319,23 +157,6 @@
   }
 
   /**
-<<<<<<< HEAD
-   * Deletes an item in our `indexedDB` store
-   * @param key The item's key
-   * @returns An RxJS `Observable` to wait the end of the operation
-   */
-  delete(key: string): Observable<undefined> {
-
-    /* Open a transaction in write mode */
-    return this.transaction('readwrite').pipe(
-      mergeMap((store) => {
-
-        /* Deletethe item in store */
-        const request = store.delete(key);
-
-        /* Manage success and error events, and map to `true` */
-        return this.requestEventsAndMapTo(request, () => undefined);
-=======
    * Sets an item in our `indexedDB` store
    * @param key The item's key
    * @param data The item's value
@@ -377,7 +198,6 @@
 
             /* Manage success and error events, and map to `true` */
             return this.requestEventsAndMapTo(requestSet, () => undefined);
->>>>>>> 1807e072
 
           }),
         );
@@ -389,72 +209,53 @@
   }
 
   /**
-<<<<<<< HEAD
-   * Deletes all items from our `indexedDB` objet store
-   * @returns An RxJS `Observable` to wait the end of the operation
-   */
-  clear(): Observable<undefined> {
-=======
    * Deletes an item in our `indexedDB` store
    * @param key The item's key
    * @returns An RxJS `Observable` to wait the end of the operation
    */
   delete(key: string): Observable<undefined> {
->>>>>>> 1807e072
 
     /* Open a transaction in write mode */
     return this.transaction('readwrite').pipe(
       mergeMap((store) => {
 
-<<<<<<< HEAD
+        /* Deletethe item in store */
+        const request = store.delete(key);
+
+        /* Manage success and error events, and map to `true` */
+        return this.requestEventsAndMapTo(request, () => undefined);
+
+      }),
+      /* The observable will complete after the first value */
+      first(),
+    );
+
+  }
+
+  /**
+   * Deletes all items from our `indexedDB` objet store
+   * @returns An RxJS `Observable` to wait the end of the operation
+   */
+  clear(): Observable<undefined> {
+
+    /* Open a transaction in write mode */
+    return this.transaction('readwrite').pipe(
+      mergeMap((store) => {
+
         /* Delete all items in object store */
         const request = store.clear();
-=======
-        /* Deletethe item in store */
-        const request = store.delete(key);
->>>>>>> 1807e072
 
         /* Manage success and error events, and map to `true` */
         return this.requestEventsAndMapTo(request, () => undefined);
 
       }),
-<<<<<<< HEAD
       /* The observable will complete */
-=======
-      /* The observable will complete after the first value */
->>>>>>> 1807e072
-      first(),
-    );
-
-  }
-
-  /**
-<<<<<<< HEAD
-=======
-   * Deletes all items from our `indexedDB` objet store
-   * @returns An RxJS `Observable` to wait the end of the operation
-   */
-  clear(): Observable<undefined> {
-
-    /* Open a transaction in write mode */
-    return this.transaction('readwrite').pipe(
-      mergeMap((store) => {
-
-        /* Delete all items in object store */
-        const request = store.clear();
-
-        /* Manage success and error events, and map to `true` */
-        return this.requestEventsAndMapTo(request, () => undefined);
-
-      }),
-      /* The observable will complete */
-      first(),
-    );
-
-  }
-
-  /**
->>>>>>> 1807e072
+      first(),
+    );
+
+  }
+
+  /**
    * Get all the keys in our `indexedDB` store
    * @returns An RxJS `Observable` iterating on each key
    */
@@ -521,29 +322,17 @@
   /**
    * Connects to `indexedDB` and creates the object store on first time
    */
-<<<<<<< HEAD
-  private connect(): void {
-=======
   protected connect(): void {
->>>>>>> 1807e072
 
     let request: IDBOpenDBRequest;
 
     /* Connect to `indexedDB`
      * Will fail in Safari cross-origin iframes
-<<<<<<< HEAD
-     * @see https://github.com/cyrilletuzi/angular-async-local-storage/issues/42 */
-    try {
-
-      /* Do NOT explicit `window` here, as `indexedDB` could be used from a web worker too */
-      request = indexedDB.open(this.dbName);
-=======
      * @see {@link https://github.com/cyrilletuzi/angular-async-local-storage/issues/42} */
     try {
 
       /* Do NOT explicit `window` here, as `indexedDB` could be used from a web worker too */
       request = indexedDB.open(this.dbName, this.dbVersion);
->>>>>>> 1807e072
 
     } catch {
 
@@ -555,97 +344,6 @@
 
     /* Create store on first connection */
     this.createStore(request);
-<<<<<<< HEAD
-
-    /* Listen to success and error events and choose the first to occur */
-    race([this.successEvent(request), this.errorEvent(request)])
-      /* The observable will complete */
-      .pipe(first())
-      .subscribe({
-        next: () => {
-          /* Register the database connection in the `ReplaySubject` for further access */
-          this.database.next(request.result);
-        },
-        error: () => {
-          /* Firefox private mode issue: fallback storage if IndexedDb connection is failing
-          * @see https://bugzilla.mozilla.org/show_bug.cgi?id=781982
-          * @see https://github.com/cyrilletuzi/angular-async-local-storage/issues/26 */
-          this.database.error(new IDBBrokenError());
-        },
-      });
-
-  }
-
-  /**
-   * Create store on first use of `indexedDB`
-   * @param request `indexedDB` database opening request
-   */
-  private createStore(request: IDBOpenDBRequest): void {
-
-    /* Listen to the event fired on first connection */
-    fromEvent(request, 'upgradeneeded')
-      /* The observable will complete */
-      .pipe(first())
-      .subscribe({
-        next: () => {
-          /* Use custom store name if requested, otherwise use the default */
-          const storeName = this.storeName || DEFAULT_IDB_STORE_NAME;
-
-          /* Check if the store already exists, to avoid error */
-          if (!request.result.objectStoreNames.contains(storeName)) {
-            /* Create the object store */
-            request.result.createObjectStore(storeName);
-          }
-
-          this.storeName = storeName;
-        }
-      });
-
-  }
-
-  /**
-   * Open an `indexedDB` transaction and get our store
-   * @param mode `readonly` or `readwrite`
-   * @returns An `indexedDB` store, wrapped in an RxJS `Observable`
-   */
-  private transaction(mode: IDBTransactionMode): Observable<IDBObjectStore> {
-
-    /* From the `indexedDB` connection, open a transaction and get the store */
-    return this.database
-      .pipe(mergeMap((database) => {
-
-        let store: IDBObjectStore;
-
-        try {
-
-          /* If the store name has already been set or detected, use it */
-          if (this.storeName) {
-
-            store = database.transaction([this.storeName], mode).objectStore(this.storeName);
-
-          } else {
-
-            try {
-
-              /* Otherwise try with the default store name for version >= 8 */
-              store = database.transaction([DEFAULT_IDB_STORE_NAME], mode).objectStore(DEFAULT_IDB_STORE_NAME);
-              this.storeName = DEFAULT_IDB_STORE_NAME;
-
-            } catch {
-
-              // TODO: test with previous versions of the lib to check no data is lost
-              // TODO: explicit option to keep old behavior?
-              /* Or try with the default store name for version < 8 */
-              // tslint:disable-next-line: deprecation
-              store = database.transaction([DEFAULT_IDB_STORE_NAME_PRIOR_TO_V8], mode).objectStore(DEFAULT_IDB_STORE_NAME_PRIOR_TO_V8);
-              // tslint:disable-next-line: deprecation
-              this.storeName = DEFAULT_IDB_STORE_NAME_PRIOR_TO_V8;
-              this.isStorePriorToV8 = true;
-
-            }
-
-          }
-=======
 
     /* Listen to success and error events and choose the first to occur */
     race([this.successEvent(request), this.errorEvent(request)])
@@ -708,7 +406,6 @@
         try {
 
           store = database.transaction([this.storeName], mode).objectStore(this.storeName);
->>>>>>> 1807e072
 
         } catch (error) {
 
@@ -728,11 +425,7 @@
    * @param request Request to listen
    * @returns An RxJS `Observable` listening to the success event
    */
-<<<<<<< HEAD
-  private successEvent(request: IDBRequest): Observable<Event> {
-=======
   protected successEvent(request: IDBRequest): Observable<Event> {
->>>>>>> 1807e072
 
     return fromEvent(request, 'success');
 
@@ -743,11 +436,7 @@
    * @param request Request to listen
    * @returns An RxJS `Observable` listening to the error event and if so, throwing an error
    */
-<<<<<<< HEAD
-  private errorEvent(request: IDBRequest): Observable<never> {
-=======
   protected errorEvent(request: IDBRequest): Observable<never> {
->>>>>>> 1807e072
 
     return fromEvent(request, 'error').pipe(mergeMap(() => throwError(request.error as DOMException)));
 
@@ -759,11 +448,7 @@
    * @param mapCallback Callback returning the wanted value
    * @returns An RxJS `Observable` listening to request events and mapping to the wanted value
    */
-<<<<<<< HEAD
-  private requestEventsAndMapTo<T>(request: IDBRequest, mapCallback: () => T): Observable<T> {
-=======
   protected requestEventsAndMapTo<T>(request: IDBRequest, mapCallback: () => T): Observable<T> {
->>>>>>> 1807e072
 
     /* Listen to the success event and map to the wanted value
      * `mapTo()` must not be used here as it would eval `request.result` too soon */
@@ -783,11 +468,7 @@
    * @param key Key to check
    * @returns An `indexedDB` request
    */
-<<<<<<< HEAD
-  private getKeyRequest(store: IDBObjectStore, key: string): IDBRequest {
-=======
   protected getKeyRequest(store: IDBObjectStore, key: string): IDBRequest {
->>>>>>> 1807e072
 
     /* `getKey()` is better but only available in `indexedDB` v2 (Chrome >= 58, missing in IE/Edge).
      * In older browsers, the value is checked instead, but it could lead to an exception
