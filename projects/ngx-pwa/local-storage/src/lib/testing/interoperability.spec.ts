import { StorageMap } from '../storages/storage-map.service';
import { IndexedDBDatabase } from '../databases/indexeddb-database';
import { JSONSchema } from '../validation/json-schema';
import { DEFAULT_IDB_STORE_NAME } from '../tokens';
import { clearStorage, closeAndDeleteDatabase } from './cleaning';


const dbName = `interopStore${Date.now()}`;
const index = 'test';

/**
 * Set a value with native `indexedDB` API and try to override it with the lib
 * @param localStorageService Service
 * @param done Jasmine helper to explicit when the operation has ended to avoid tests overlap
 * @param value Value to store
 */
function testSetCompatibilityWithNativeAPI(localStorageService: StorageMap, done: DoneFn, value: unknown): void {

  try {

    const dbOpen = indexedDB.open(dbName);

    dbOpen.addEventListener('upgradeneeded', () => {

      if (!dbOpen.result.objectStoreNames.contains(DEFAULT_IDB_STORE_NAME)) {

        /* Create the object store */
        dbOpen.result.createObjectStore(DEFAULT_IDB_STORE_NAME);

      }

    });

    dbOpen.addEventListener('success', () => {

      const store = dbOpen.result.transaction([DEFAULT_IDB_STORE_NAME], 'readwrite').objectStore(DEFAULT_IDB_STORE_NAME);

      try {

        const request = store.add(value, index);

        request.addEventListener('success', () => {

          localStorageService.set(index, 'world').subscribe({
            next: () => {

              expect().nothing();

              dbOpen.result.close();

              done();

            },
            error: () => {

              dbOpen.result.close();

              /* Cases : IE because of `undefined` */
              pending();

            },

          });

        });

        request.addEventListener('error', () => {

          dbOpen.result.close();

          /* This case is not supposed to happen */
          fail();

        });

      } catch {

        dbOpen.result.close();

        /* Cases : IE because of `null` */
        pending();

      }

    });

    dbOpen.addEventListener('error', () => {

      /* Cases : Firefox private mode where `indexedDb` exists but fails */
      pending();

    });

  } catch {

      /* Cases : IE private mode where `indexedDb` will exist but not its `open()` method */
      pending();

  }

}

/**
 * Set a value with native `indexedDB` API and try to get it with the lib
 * @param localStorageService Service
 * @param done Jasmine helper to explicit when the operation has ended to avoid tests overlap
 * @param value Value to set and get
 */
function testGetCompatibilityWithNativeAPI(localStorageService: StorageMap, done: DoneFn, value: unknown, schema?: JSONSchema): void {

  try {

    const dbOpen = indexedDB.open(dbName);

    dbOpen.addEventListener('upgradeneeded', () => {

      if (!dbOpen.result.objectStoreNames.contains(DEFAULT_IDB_STORE_NAME)) {

        /* Create the object store */
        dbOpen.result.createObjectStore(DEFAULT_IDB_STORE_NAME);

      }

    });

    dbOpen.addEventListener('success', () => {

      const store = dbOpen.result.transaction([DEFAULT_IDB_STORE_NAME], 'readwrite').objectStore(DEFAULT_IDB_STORE_NAME);

      try {

        const request = store.add(value, index);

        request.addEventListener('success', () => {

<<<<<<< HEAD
          // tslint:disable-next-line: deprecation
          const request2 = localStorageService.get(index, schema);
=======
          const request2 = schema ? localStorageService.get(index, schema) : localStorageService.get(index);
>>>>>>> c2398624

          request2.subscribe((result) => {

            /* Transform `null` to `undefined` to align with the lib behavior */
            expect(result).toEqual((value !== null) ? (value) : undefined);

            dbOpen.result.close();

            done();

          });

        });

        request.addEventListener('error', () => {

          dbOpen.result.close();

          /* This case is not supposed to happen */
          fail();

        });

      } catch {

        dbOpen.result.close();

        /* Cases: IE because of `null` */
        pending();

      }

    });

    dbOpen.addEventListener('error', () => {

      /* Cases : Firefox private mode where `indexedDb` exists but fails */
      pending();

    });

  } catch {

    /* Cases : IE private mode where `indexedDb` will exist but not its `open()` method */
    pending();

  }

}

describe('Interoperability', () => {

  let localStorageService: StorageMap;

  beforeAll(() => {
    localStorageService = new StorageMap(new IndexedDBDatabase(dbName));
  });

  beforeEach((done) => {
    /* Clear data to avoid tests overlap */
    clearStorage(done, localStorageService);
  });

  afterAll((done) => {
    /* Now that `indexedDB` store name can be customized, it's important:
     * - to delete the database after each tests group,
     * so the next tests group to will trigger the `indexedDB` `upgradeneeded` event,
     * as it's where the store is created
     * - to be able to delete the database, all connections to it must be closed */
    closeAndDeleteDatabase(done, localStorageService);
  });

  const setTestValues = ['hello', '', 0, false, null, undefined];

  for (const setTestValue of setTestValues) {

    it(`setItem() after external API
      (will be pending in IE/Firefox private mode and 2 pending in IE because of null and undefined)`, (done) => {

      testSetCompatibilityWithNativeAPI(localStorageService, done, setTestValue);

    });

  }

  const getTestValues: [unknown, JSONSchema | undefined][] = [
    ['hello', { type: 'string' }],
    ['', { type: 'string' }],
    [0, { type: 'number' }],
    [1, { type: 'number' }],
    [true, { type: 'boolean' }],
    [false, { type: 'boolean' }],
    [[1, 2, 3], { type: 'array', items: { type: 'number' } }],
    [{ test: 'value' }, { type: 'object', properties: { test: { type: 'string' } } }],
    [null, undefined],
    [undefined, undefined],
  ];

  for (const [getTestValue, getTestSchema] of getTestValues) {

    it(`getItem() after external API
      (will be pending in IE/Firefox private mode and in IE because of null)`, (done) => {

      testGetCompatibilityWithNativeAPI(localStorageService, done, getTestValue, getTestSchema);

    });

  }

  it('keys() should return strings only (will be pending in IE/Firefox private mode)', (done) => {

    const key = 1;

    try {

      const dbOpen = indexedDB.open(dbName);

      dbOpen.addEventListener('upgradeneeded', () => {

        if (!dbOpen.result.objectStoreNames.contains(DEFAULT_IDB_STORE_NAME)) {

          /* Create the object store */
          dbOpen.result.createObjectStore(DEFAULT_IDB_STORE_NAME);

        }

      });

      dbOpen.addEventListener('success', () => {

        const store = dbOpen.result.transaction([DEFAULT_IDB_STORE_NAME], 'readwrite').objectStore(DEFAULT_IDB_STORE_NAME);

        const request = store.add('test', key);

        request.addEventListener('success', () => {

          localStorageService.keys().subscribe({
            next: (keyItem) => {
              expect(typeof keyItem).toBe('string');
            },
            complete: () => {
              dbOpen.result.close();
              done();
            }
          });

        });

        request.addEventListener('error', () => {

          dbOpen.result.close();

          /* This case is not supposed to happen */
          fail();

        });

      });

      dbOpen.addEventListener('error', () => {

        /* Cases : Firefox private mode where `indexedDb` exists but fails */
        pending();

      });

    } catch (error) {

        /* Cases : IE private mode where `indexedDb` will exist but not its `open()` method */
        pending();

    }

  });

});<|MERGE_RESOLUTION|>--- conflicted
+++ resolved
@@ -133,12 +133,7 @@
 
         request.addEventListener('success', () => {
 
-<<<<<<< HEAD
-          // tslint:disable-next-line: deprecation
-          const request2 = localStorageService.get(index, schema);
-=======
           const request2 = schema ? localStorageService.get(index, schema) : localStorageService.get(index);
->>>>>>> c2398624
 
           request2.subscribe((result) => {
 
