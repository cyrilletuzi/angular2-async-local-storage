--- conflicted
+++ resolved
@@ -54,11 +54,7 @@
    * it may be removed in v9.
    * @see https://github.com/cyrilletuzi/angular-async-local-storage/blob/master/docs/VALIDATION.md
    * @param key The item's key
-<<<<<<< HEAD
-   * @param schema Optional JSON schema to validate the initial value
-=======
    * @param schema Optional JSON schema to validate the data
->>>>>>> bbecc17c
    * @returns The item's value if the key exists, `null` otherwise, wrapped in a RxJS `Observable`
    */
   getItem<T = string>(key: string, schema: JSONSchemaString): Observable<string | null>;
