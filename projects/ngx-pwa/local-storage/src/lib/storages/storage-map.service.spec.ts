--- conflicted
+++ resolved
@@ -1,2045 +1,179 @@
-import { mergeMap } from 'rxjs/operators';
+import { Injectable } from '@angular/core';
+import { Observable } from 'rxjs';
 
-import { MemoryDatabase } from '../databases/memory-database';
-<<<<<<< HEAD
-import { JSONSchema, JSONSchemaNumber } from '../validation/json-schema';
-import { clearStorage, closeAndDeleteDatabase } from '../testing/cleaning';
-import { StorageMap } from './storage-map.service';
-import { VALIDATION_ERROR } from './exceptions';
-import { LocalStorageDatabase } from '../databases/localstorage-database';
-import { IndexedDBDatabase } from '../databases/indexeddb-database';
-=======
-import { DEFAULT_IDB_DB_NAME, DEFAULT_IDB_STORE_NAME, DEFAULT_IDB_DB_VERSION } from '../tokens';
-import { clearStorage, closeAndDeleteDatabase } from '../testing/cleaning';
-import { StorageMap } from './storage-map.service';
-import { VALIDATION_ERROR } from './exceptions';
-import { JSONSchema, JSONSchemaNumber } from '../validation/json-schema';
->>>>>>> c2398624
+import {
+  JSONSchema, JSONSchemaBoolean, JSONSchemaInteger,
+  JSONSchemaNumber, JSONSchemaString, JSONSchemaArrayOf
+} from '../validation/json-schema';
+import { SafeStorageMap } from './safe-storage-map.service';
 
-function tests(description: string, localStorageServiceFactory: () => StorageMap): void {
+@Injectable({
+  providedIn: 'root'
+})
+export class StorageMap extends SafeStorageMap {
 
-  interface Monster {
-    name: string;
-    address?: string;
+  /**
+   * Get an item value in storage.
+   * The signature has many overloads due to validation, **please refer to the documentation.**
+   * @see {@link https://github.com/cyrilletuzi/angular-async-local-storage/blob/master/docs/VALIDATION.md}
+   * @param key The item's key
+   * @param schema Optional JSON schema to validate the data. If you use a schema, check the new `SafeStorageMap` service.
+   * @returns The item's value if the key exists, `undefined` otherwise, wrapped in a RxJS `Observable`
+   *
+   * @example
+   * this.storageMap.get('key', { type: 'string' }).subscribe((result) => {
+   *   result; // string or undefined
+   * });
+   *
+   * @example
+   * const schema: JSONSchema = {
+   *   type: 'object',
+   *   properties: {
+   *     firstName: { type: 'string' },
+   *     lastName: { type: 'string' },
+   *   },
+   *   required: ['firstName']
+   * };
+   *
+   * this.storageMap.get<User>('user', schema).subscribe((user) => {
+   *   if (user) {
+   *     user.firstName;
+   *   }
+   * });
+   */
+  get(key: string): Observable<unknown>;
+  get<T extends string = string>(key: string, schema: JSONSchemaString): Observable<T | undefined>;
+  get<T extends number = number>(key: string, schema: JSONSchemaInteger | JSONSchemaNumber): Observable<T | undefined>;
+  get<T extends boolean = boolean>(key: string, schema: JSONSchemaBoolean): Observable<T | undefined>;
+  get<T extends readonly string[] = string[]>(key: string, schema: JSONSchemaArrayOf<JSONSchemaString>): Observable<T | undefined>;
+  get<T extends readonly number[] = number[]>(key: string, schema: JSONSchemaArrayOf<JSONSchemaInteger | JSONSchemaNumber>): Observable<T | undefined>;
+  get<T extends readonly boolean[] = boolean[]>(key: string, schema: JSONSchemaArrayOf<JSONSchemaBoolean>): Observable<T | undefined>;
+  /**
+   * @deprecated The cast is useless here and doesn't match the JSON schema. Just remove the cast.
+   * @see {@link https://github.com/cyrilletuzi/angular-async-local-storage/blob/master/docs/VALIDATION.md}
+   */
+  get<T = string>(key: string, schema: JSONSchemaString): Observable<string | undefined>;
+  /**
+   * @deprecated The cast is useless here and doesn't match the JSON schema. Just remove the cast.
+   * @see {@link https://github.com/cyrilletuzi/angular-async-local-storage/blob/master/docs/VALIDATION.md}
+   */
+  get<T = number>(key: string, schema: JSONSchemaInteger | JSONSchemaNumber): Observable<number | undefined>;
+  /**
+   * @deprecated The cast is useless here and doesn't match the JSON schema. Just remove the cast.
+   * @see {@link https://github.com/cyrilletuzi/angular-async-local-storage/blob/master/docs/VALIDATION.md}
+   */
+  get<T = boolean>(key: string, schema: JSONSchemaBoolean): Observable<boolean | undefined>;
+  /**
+   * @deprecated The cast is useless here and doesn't match the JSON schema. Just remove the cast.
+   * @see {@link https://github.com/cyrilletuzi/angular-async-local-storage/blob/master/docs/VALIDATION.md}
+   */
+  get<T = string[]>(key: string, schema: JSONSchemaArrayOf<JSONSchemaString>): Observable<string[] | undefined>;
+  /**
+   * @deprecated The cast is useless here and doesn't match the JSON schema. Just remove the cast.
+   * @see {@link https://github.com/cyrilletuzi/angular-async-local-storage/blob/master/docs/VALIDATION.md}
+   */
+  get<T = number[]>(key: string, schema: JSONSchemaArrayOf<JSONSchemaInteger | JSONSchemaNumber>): Observable<number[] | undefined>;
+  /**
+   * @deprecated The cast is useless here and doesn't match the JSON schema. Just remove the cast.
+   * @see {@link https://github.com/cyrilletuzi/angular-async-local-storage/blob/master/docs/VALIDATION.md}
+   */
+  get<T = boolean[]>(key: string, schema: JSONSchemaArrayOf<JSONSchemaBoolean>): Observable<boolean[] | undefined>;
+  get<T = unknown>(key: string, schema: JSONSchema): Observable<T | undefined>;
+  /**
+   * @deprecated The cast is useless here: as no JSON schema was provided for validation, the result will still be `unknown`.
+   * @see {@link https://github.com/cyrilletuzi/angular-async-local-storage/blob/master/docs/VALIDATION.md}
+   */
+  get<T>(key: string, schema?: JSONSchema): Observable<unknown>;
+  get<T = unknown>(key: string, schema?: JSONSchema): Observable<unknown> {
+
+    return (schema ?
+      /* If schema was provided, data has been validated, so it is OK to cast */
+      this.getAndValidate(key, schema) as Observable<T | undefined> :
+      /* Otherwise we don't known what we got */
+      this.getAndValidate(key) as Observable<unknown>
+    );
+
   }
 
-  const key = 'test';
-  let storage: StorageMap;
+  /**
+   * Set an item in storage.
+   * Note that setting `null` or `undefined` will remove the item to avoid some browsers issues.
+   * @param key The item's key
+   * @param data The item's value
+   * @param schema Optional JSON schema to validate the data
+   * @returns A RxJS `Observable` to wait the end of the operation
+   *
+   * @example
+   * this.storageMap.set('key', 'value').subscribe(() => {});
+   */
+  set(key: string, data: unknown, schema?: JSONSchema): Observable<undefined> {
 
-  describe(description, () => {
+    return this.setAndValidate(key, data, schema);
 
-    beforeAll(() => {
-      /* Via a factory as the class should be instancied only now, not before, otherwise tests could overlap */
-      storage = localStorageServiceFactory();
-    });
+  }
 
-    beforeEach((done) => {
-      /* Clear data to avoid tests overlap */
-      clearStorage(done, storage);
-    });
+  /**
+   * Watch an item value in storage.
+   * **Note only changes done via this lib will be watched**, external changes in storage can't be detected.
+   * The signature has many overloads due to validation, **please refer to the documentation.**
+   * @see https://github.com/cyrilletuzi/angular-async-local-storage/blob/master/docs/VALIDATION.md
+   * @param key The item's key to watch
+   * @param schema Optional but recommended JSON schema to validate the initial value
+   * @returns An infinite `Observable` giving the current value
+   */
+  watch(key: string): Observable<unknown>;
+  watch<T extends string = string>(key: string, schema: JSONSchemaString): Observable<T | undefined>;
+  watch<T extends number = number>(key: string, schema: JSONSchemaInteger | JSONSchemaNumber): Observable<T | undefined>;
+  watch<T extends boolean = boolean>(key: string, schema: JSONSchemaBoolean): Observable<T | undefined>;
+  watch<T extends readonly string[] = string[]>(key: string, schema: JSONSchemaArrayOf<JSONSchemaString>): Observable<T | undefined>;
+  watch<T extends readonly number[] = number[]>(key: string, schema: JSONSchemaArrayOf<JSONSchemaInteger | JSONSchemaNumber>): Observable<T | undefined>;
+  watch<T extends readonly boolean[] = boolean[]>(key: string, schema: JSONSchemaArrayOf<JSONSchemaBoolean>): Observable<T | undefined>;
+  /**
+   * @deprecated The cast is useless here and doesn't match the JSON schema. Just remove the cast.
+   * @see {@link https://github.com/cyrilletuzi/angular-async-local-storage/blob/master/docs/VALIDATION.md}
+   */
+  watch<T = string>(key: string, schema: JSONSchemaString): Observable<string | undefined>;
+  /**
+   * @deprecated The cast is useless here and doesn't match the JSON schema. Just remove the cast.
+   * @see {@link https://github.com/cyrilletuzi/angular-async-local-storage/blob/master/docs/VALIDATION.md}
+   */
+  watch<T = number>(key: string, schema: JSONSchemaInteger | JSONSchemaNumber): Observable<number | undefined>;
+  /**
+   * @deprecated The cast is useless here and doesn't match the JSON schema. Just remove the cast.
+   * @see {@link https://github.com/cyrilletuzi/angular-async-local-storage/blob/master/docs/VALIDATION.md}
+   */
+  watch<T = boolean>(key: string, schema: JSONSchemaBoolean): Observable<boolean | undefined>;
+  /**
+   * @deprecated The cast is useless here and doesn't match the JSON schema. Just remove the cast.
+   * @see {@link https://github.com/cyrilletuzi/angular-async-local-storage/blob/master/docs/VALIDATION.md}
+   */
+  watch<T = string[]>(key: string, schema: JSONSchemaArrayOf<JSONSchemaString>): Observable<string[] | undefined>;
+  /**
+   * @deprecated The cast is useless here and doesn't match the JSON schema. Just remove the cast.
+   * @see {@link https://github.com/cyrilletuzi/angular-async-local-storage/blob/master/docs/VALIDATION.md}
+   */
+  watch<T = number[]>(key: string, schema: JSONSchemaArrayOf<JSONSchemaInteger | JSONSchemaNumber>): Observable<number[] | undefined>;
+  /**
+   * @deprecated The cast is useless here and doesn't match the JSON schema. Just remove the cast.
+   * @see {@link https://github.com/cyrilletuzi/angular-async-local-storage/blob/master/docs/VALIDATION.md}
+   */
+  watch<T = boolean[]>(key: string, schema: JSONSchemaArrayOf<JSONSchemaBoolean>): Observable<boolean[] | undefined>;
+  watch<T = unknown>(key: string, schema: JSONSchema): Observable<T | undefined>;
+  watch(key: string): Observable<unknown>;
+  /**
+   * @deprecated The cast is useless here: as no JSON schema was provided for validation, the result will still be `unknown`.
+   * @see {@link https://github.com/cyrilletuzi/angular-async-local-storage/blob/master/docs/VALIDATION.md}
+   */
+  watch<T>(key: string, schema?: JSONSchema): Observable<unknown>;
+  watch<T = unknown>(key: string, schema?: JSONSchema): Observable<unknown> {
 
-    afterAll((done) => {
-      /* Now that `indexedDB` store name can be customized, it's important:
-<<<<<<< HEAD
-        * - to delete the database after each tests group,
-        * so the next tests group to will trigger the `indexedDB` `upgradeneeded` event,
-        * as it's where the store is created
-        * - to be able to delete the database, all connections to it must be closed */
-=======
-       * - to delete the database after each tests group,
-       * so the next tests group to will trigger the `indexedDB` `upgradeneeded` event,
-       * as it's where the store is created
-       * - to be able to delete the database, all connections to it must be closed */
->>>>>>> c2398624
-      closeAndDeleteDatabase(done, storage);
-    });
+    return (schema ?
+      /* If schema was provided, data has been validated, so it is OK to cast */
+      this.watchAndInit(key, schema) as Observable<T | undefined> :
+      /* Otherwise we don't known what we got */
+      this.watchAndInit(key) as Observable<unknown>
+    );
 
-    describe('overloads', () => {
+  }
 
-      it('no schema / no cast', (done) => {
-
-        // @ts-expect-error
-        storage.get('test').subscribe((_: number | undefined) => {
-
-          expect().nothing();
-          done();
-
-        });
-
-      });
-
-      it('no schema / cast', (done) => {
-<<<<<<< HEAD
-
-        // @ts-expect-error
-        // tslint:disable-next-line: deprecation
-        storage.get<number>('test').subscribe((_: number | undefined) => {
-
-=======
-
-        // @ts-expect-error
-        // tslint:disable-next-line: deprecation
-        storage.get<number>('test').subscribe((_: number | undefined) => {
-
-          expect().nothing();
-          done();
-
-        });
-
-      });
-
-      it('schema / cast', (done) => {
-
-        storage.get<string>('test', { type: 'string' }).subscribe((_: string | undefined) => {
-
->>>>>>> c2398624
-          expect().nothing();
-          done();
-
-        });
-
-      });
-
-<<<<<<< HEAD
-      it('schema / cast', (done) => {
-
-        storage.get<string>('test', { type: 'string' }).subscribe((_: string | undefined) => {
-
-=======
-      it('schema / wrong cast', (done) => {
-
-        // tslint:disable-next-line: deprecation
-        storage.get<number>('test', { type: 'string' }).subscribe((_: string | undefined) => {
-
-          expect().nothing();
-          done();
-
-        });
-
-      });
-
-      it('schema with options', (done) => {
-
-        storage.get('test', { type: 'number', maximum: 10 }).subscribe((_: number | undefined) => {
-
->>>>>>> c2398624
-          expect().nothing();
-          done();
-
-        });
-
-      });
-
-<<<<<<< HEAD
-      it('schema / wrong cast', (done) => {
-
-        // tslint:disable-next-line: deprecation
-        storage.get<number>('test', { type: 'string' }).subscribe((_: string | undefined) => {
-
-=======
-      it('prepared schema with generic interface', (done) => {
-
-        const schema: JSONSchema = { type: 'number' };
-
-        storage.get('test', schema).subscribe((_: number | undefined) => {
-
-          expect().nothing();
-          done();
-
-        });
-
-      });
-
-      it('prepared schema with specific interface', (done) => {
-
-        const schema: JSONSchemaNumber = { type: 'number' };
-
-        storage.get('test', schema).subscribe((_: number | undefined) => {
-
->>>>>>> c2398624
-          expect().nothing();
-          done();
-
-        });
-
-      });
-
-<<<<<<< HEAD
-      it('schema with options', (done) => {
-
-        storage.get('test', { type: 'number', maximum: 10 }).subscribe((_: number | undefined) => {
-
-          expect().nothing();
-          done();
-
-        });
-
-      });
-
-      it('prepared schema with generic interface', (done) => {
-
-        const schema: JSONSchema = { type: 'number' };
-
-        storage.get('test', schema).subscribe((_: number | undefined) => {
-
-          expect().nothing();
-          done();
-
-        });
-
-      });
-
-      it('prepared schema with specific interface', (done) => {
-
-        const schema: JSONSchemaNumber = { type: 'number' };
-
-        storage.get('test', schema).subscribe((_: number | undefined) => {
-
-          expect().nothing();
-          done();
-
-        });
-
-      });
-
-      it('string', (done) => {
-
-        storage.get('test', { type: 'string' }).subscribe((_: string | undefined) => {
-
-          expect().nothing();
-          done();
-
-        });
-
-      });
-
-      it('special string', (done) => {
-
-        type Theme = 'dark' | 'light';
-
-        storage.get<Theme>('test', { type: 'string', enum: ['dark', 'light'] }).subscribe((_: Theme | undefined) => {
-
-          expect().nothing();
-          done();
-
-        });
-
-      });
-
-      it('number', (done) => {
-
-        storage.get('test', { type: 'number' }).subscribe((_: number | undefined) => {
-
-          expect().nothing();
-          done();
-=======
-    });
-
-    describe(`get()`, () => {
-
-      describe(`string`, () => {
-
-        it('with value', (done) => {
-
-          const value = 'blue';
-          const schema: JSONSchema = { type: 'string' };
-
-          storage.set(key, value, schema).pipe(
-            mergeMap(() => storage.get(key, schema))
-          ).subscribe((result: string | undefined) => {
-
-            expect(result).toBe(value);
-
-            done();
-
-          });
-
-        });
-
-        it('empty', (done) => {
-
-          const value = '';
-          const schema: JSONSchema = { type: 'string' };
-
-          storage.set(key, value, schema).pipe(
-            mergeMap(() => storage.get(key, schema))
-          ).subscribe((result: string | undefined) => {
-
-            expect(result).toBe(value);
-
-            done();
-
-          });
-
-        });
-
-        it('const', (done) => {
-
-          const value = 'hello';
-          const schema: JSONSchema = {
-            type: 'string',
-            const: 'hello',
-          };
-
-          storage.set(key, value, schema).pipe(
-            mergeMap(() => storage.get<'hello'>(key, schema))
-          ).subscribe((result: 'hello' | undefined) => {
-
-            expect(result).toBe(value);
-
-            done();
-
-          });
-
-        });
-
-        it('enum', (done) => {
-
-          const value = 'world';
-          const schema: JSONSchema = {
-            type: 'string',
-            enum: ['hello', 'world'],
-          };
-
-          storage.set(key, value, schema).pipe(
-            mergeMap(() => storage.get<'hello' | 'world'>(key, schema))
-          ).subscribe((result: 'hello' | 'world' | undefined) => {
-
-            expect(result).toBe(value);
-
-            done();
-
-          });
-
-        });
-
-      });
-
-      describe(`number`, () => {
-
-        it('with value', (done) => {
-
-          const value = 1.5;
-          const schema: JSONSchema = { type: 'number' };
-
-          storage.set(key, value, schema).pipe(
-            mergeMap(() => storage.get(key, schema))
-          ).subscribe((result: number | undefined) => {
-
-            expect(result).toBe(value);
-
-            done();
-
-          });
-
-        });
-
-        it('zero', (done) => {
-
-          const value = 0;
-          const schema: JSONSchema = { type: 'number' };
-
-          storage.set(key, value, schema).pipe(
-            mergeMap(() => storage.get(key, schema))
-          ).subscribe((result: number | undefined) => {
-
-            expect(result).toBe(value);
-
-            done();
-
-          });
-
-        });
-
-        it('const', (done) => {
-
-          const value = 1.5;
-          const schema: JSONSchema = {
-            type: 'number',
-            const: 1.5,
-          };
-
-          storage.set(key, value, schema).pipe(
-            mergeMap(() => storage.get<1.5>(key, schema))
-          ).subscribe((result: 1.5 | undefined) => {
-
-            expect(result).toBe(value);
-
-            done();
-
-          });
-
-        });
-
-        it('enum', (done) => {
-
-          const value = 2.4;
-          const schema: JSONSchema = {
-            type: 'number',
-            enum: [1.5, 2.4],
-          };
-
-          storage.set(key, value, schema).pipe(
-            mergeMap(() => storage.get<1.5 | 2.4>(key, schema))
-          ).subscribe((result: 1.5 | 2.4 | undefined) => {
-
-            expect(result).toBe(value);
-
-            done();
-
-          });
-
-        });
-
-      });
-
-      describe(`integer`, () => {
-
-        it('with value', (done) => {
-
-          const value = 1;
-          const schema: JSONSchema = { type: 'integer' };
-
-          storage.set(key, value, schema).pipe(
-            mergeMap(() => storage.get(key, schema))
-          ).subscribe((result: number | undefined) => {
-
-            expect(result).toBe(value);
-
-            done();
-
-          });
-
-        });
-
-        it('zero', (done) => {
-
-          const value = 0;
-          const schema: JSONSchema = { type: 'integer' };
-
-          storage.set(key, value, schema).pipe(
-            mergeMap(() => storage.get(key, schema))
-          ).subscribe((result: number | undefined) => {
-
-            expect(result).toBe(value);
-
-            done();
-
-          });
-
-        });
-
-        it('const', (done) => {
-
-          const value = 1;
-          const schema: JSONSchema = {
-            type: 'integer',
-            const: 1,
-          };
-
-          storage.set(key, value, schema).pipe(
-            mergeMap(() => storage.get<1>(key, schema))
-          ).subscribe((result: 1 | undefined) => {
-
-            expect(result).toBe(value);
-
-            done();
-
-          });
-
-        });
-
-        it('enum', (done) => {
-
-          const value = 2;
-          const schema: JSONSchema = {
-            type: 'integer',
-            enum: [1, 2],
-          };
-
-          storage.set(key, value, schema).pipe(
-            mergeMap(() => storage.get<1 | 2>(key, schema))
-          ).subscribe((result: 1 | 2 | undefined) => {
-
-            expect(result).toBe(value);
-
-            done();
-
-          });
-
-        });
-
-      });
-
-      describe(`boolean`, () => {
-
-        it('true', (done) => {
-
-          const value = true;
-          const schema: JSONSchema = { type: 'boolean' };
-
-          storage.set(key, value, schema).pipe(
-            mergeMap(() => storage.get(key, schema))
-          ).subscribe((result: boolean | undefined) => {
-
-            expect(result).toBe(value);
-
-            done();
-
-          });
-
-        });
-
-        it('false', (done) => {
-
-          const value = false;
-          const schema: JSONSchema = { type: 'boolean' };
-
-          storage.set(key, value, schema).pipe(
-            mergeMap(() => storage.get(key, schema))
-          ).subscribe((result: boolean | undefined) => {
-
-            expect(result).toBe(value);
-
-            done();
-
-          });
-
-        });
-
-        it('const', (done) => {
-
-          const value = true;
-          const schema: JSONSchema = {
-            type: 'boolean',
-            const: true,
-          };
-
-          storage.set(key, value, schema).pipe(
-            mergeMap(() => storage.get<true>(key, schema))
-          ).subscribe((result: true | undefined) => {
-
-            expect(result).toBe(value);
-
-            done();
-
-          });
-
-        });
-
-      });
-
-      describe('array', () => {
-
-        it('of strings', (done) => {
-
-          const value = ['hello', 'world', '!'];
-          const schema = {
-            type: 'array',
-            items: { type: 'string' },
-          } as const;
-
-          storage.set(key, value, schema).pipe(
-            mergeMap(() => storage.get(key, schema))
-          ).subscribe((result: string[] | undefined) => {
-
-            expect(result).toEqual(value);
-
-            done();
-
-          });
-
-        });
-
-        it('of integers', (done) => {
-
-          const value = [1, 2, 3];
-          const schema = {
-            type: 'array',
-            items: { type: 'integer' },
-          } as const;
-
-          storage.set(key, value, schema).pipe(
-            mergeMap(() => storage.get(key, schema))
-          ).subscribe((result: number[] | undefined) => {
-
-            expect(result).toEqual(value);
-
-            done();
-
-          });
-
-        });
-
-        it('of numbers', (done) => {
-
-          const value = [1.5, 2.4, 3.67];
-          const schema = {
-            type: 'array',
-            items: { type: 'number' },
-          } as const;
-
-          storage.set(key, value, schema).pipe(
-            mergeMap(() => storage.get(key, schema))
-          ).subscribe((result: number[] | undefined) => {
-
-            expect(result).toEqual(value);
-
-            done();
-
-          });
-
-        });
-
-        it('of booleans', (done) => {
-
-          const value = [true, false, true];
-          const schema = {
-            type: 'array',
-            items: { type: 'boolean' },
-          } as const;
-
-          storage.set(key, value, schema).pipe(
-            mergeMap(() => storage.get(key, schema))
-          ).subscribe((result: boolean[] | undefined) => {
-
-            expect(result).toEqual(value);
-
-            done();
-
-          });
-
-        });
-
-        it('of arrays', (done) => {
-
-          const value = [['hello', 'world'], ['my', 'name'], ['is', 'Elmo']];
-          const schema: JSONSchema = {
-            type: 'array',
-            items: {
-              type: 'array',
-              items: { type: 'string' },
-            },
-          };
-
-          storage.set(key, value, schema).pipe(
-            mergeMap(() => storage.get<string[][]>(key, schema))
-          ).subscribe((result: string[][] | undefined) => {
-
-            expect(result).toEqual(value);
-
-            done();
-
-          });
-
-        });
-
-        it('of objects', (done) => {
-
-          const value = [{
-            name: 'Elmo',
-            address:  'Sesame street',
-          }, {
-            name: 'Cookie',
-          }, {
-            name: 'Chester',
-          }];
-          const schema: JSONSchema = {
-            type: 'array',
-            items: {
-              type: 'object',
-              properties: {
-                name: { type: 'string' },
-                address: { type: 'string' },
-              },
-              required: ['name'],
-            },
-          };
-
-          storage.set(key, value, schema).pipe(
-            mergeMap(() => storage.get<Monster[]>(key, schema))
-          ).subscribe((result: Monster[] | undefined) => {
-
-            expect(result).toEqual(value);
-
-            done();
-
-          });
-
-        });
-
-        it('Set', (done) => {
-
-          const array = ['hello', 'world'];
-          const value = new Set<string>(['hello', 'world']);
-          const schema = {
-            type: 'array',
-            items: { type: 'string' },
-            uniqueItems: true,
-          } as const;
-
-          storage.set(key, Array.from(value), schema).pipe(
-            mergeMap(() => storage.get(key, schema)),
-          ).subscribe((result: string[] | undefined) => {
-
-            expect(result).toEqual(array);
-
-            done();
-
-          });
-
-        });
-
-        it('tuple', (done) => {
-
-          const value: [string, Monster] = ['hello', {
-            name: 'Elmo',
-            address:  'Sesame street',
-          }];
-          const schema: JSONSchema = {
-            type: 'array',
-            items: [{
-              type: 'string'
-            }, {
-              type: 'object',
-              properties: {
-                name: { type: 'string' },
-                address: { type: 'string' },
-              },
-              required: ['name'],
-            }],
-          };
-
-          storage.set(key, value, schema).pipe(
-            mergeMap(() => storage.get<[string, Monster]>(key, schema))
-          ).subscribe((result: [string, Monster] | undefined) => {
-
-            expect(result).toEqual(value);
-
-            done();
-
-          });
-
-        });
-
-        it('Map', (done) => {
-
-          const array: [string, Monster][] = [
-            ['Elmo', {
-              name: 'Elmo',
-              address:  'Sesame street',
-            }],
-            ['Cookie', {
-              name: 'Cookie',
-            }],
-          ];
-          const value = new Map<string, Monster>(array);
-          const schema: JSONSchema = {
-            type: 'array',
-            items: {
-              type: 'array',
-              items: [{
-                type: 'string'
-              }, {
-                type: 'object',
-                properties: {
-                  name: { type: 'string' },
-                  address: { type: 'string' },
-                },
-                required: ['name'],
-              }],
-            },
-          };
-
-          storage.set(key, Array.from(value), schema).pipe(
-            mergeMap(() => storage.get<[string, Monster][]>(key, schema)),
-          ).subscribe((result: [string, Monster][] | undefined) => {
-
-            expect(result).toEqual(array);
-
-            done();
-
-          });
-
-        });
-
-      });
-
-      describe('object', () => {
-
-        it('with all subtypes', (done) => {
-
-          interface User {
-            name: string;
-            age: number;
-            philosopher: boolean;
-            books: string[];
-            family: {
-              brothers: number;
-              sisters: number;
-            };
-            creditCard?: number;
-          }
-
-          const value: User = {
-            name: 'Henri Bergson',
-            age: 81,
-            philosopher: true,
-            books: [`Essai sur les données immédiates de la conscience`, `Matière et mémoire`],
-            family: {
-              brothers: 5,
-              sisters: 3,
-            },
-          };
-          const schema: JSONSchema = {
-            type: 'object',
-            properties: {
-              name: { type: 'string' },
-              age: { type: 'number' },
-              philosopher: { type: 'boolean' },
-              books: {
-                type: 'array',
-                items: { type: 'string' },
-              },
-              family: {
-                type: 'object',
-                properties: {
-                  brothers: { type: 'integer' },
-                  sisters: { type: 'integer' },
-                },
-                required: ['brothers', 'sisters']
-              },
-              creditCard: { type: 'number' },
-            },
-            required: ['name', 'age', 'philosopher', 'books', 'family'],
-          };
-
-          storage.set(key, value, schema).pipe(
-            mergeMap(() => storage.get<User>(key, schema))
-          ).subscribe((result: User | undefined) => {
-
-            expect(result).toEqual(value);
-
-            done();
-
-          });
-
-        });
-
-        it('without required properties', (done) => {
-
-          interface User {
-            name?: string;
-            age?: number;
-          }
-
-          const value: User = {
-            name: 'Henri Bergson',
-          };
-          const schema: JSONSchema = {
-            type: 'object',
-            properties: {
-              name: { type: 'string' },
-              age: { type: 'number' },
-            },
-          };
-
-          storage.set(key, value, schema).pipe(
-            mergeMap(() => storage.get<User>(key, schema))
-          ).subscribe((result: User | undefined) => {
-
-            expect(result).toEqual(value);
-
-            done();
-
-          });
-
-        });
-
-        it('objects / cast / no schema', (done) => {
-
-          interface Test {
-            test: string;
-          }
-
-          // @ts-expect-error
-          // tslint:disable-next-line: deprecation
-          storage.get<Test>('test').subscribe((_: Test | undefined) => {
-
-            expect().nothing();
-            done();
-
-          });
-
-        });
-
-        it('objects / no cast / schema', (done) => {
-
-          storage.get('test', {
-            type: 'object',
-            properties: {
-              test: { type: 'string' }
-            }
-          // @ts-expect-error
-          }).subscribe((_: Test | undefined) => {
-
-            expect().nothing();
-            done();
-
-          });
-
-        });
-
-      });
-
-      describe('specials', () => {
-
-        it('unexisting key', (done) => {
-
-          const schema: JSONSchema = { type: 'string' };
-
-          storage.get(`unknown${Date.now()}`, schema).subscribe((data: string | undefined) => {
-
-            expect(data).toBeUndefined();
-
-            done();
-
-          });
->>>>>>> c2398624
-
-        });
-
-        it('null', (done) => {
-
-<<<<<<< HEAD
-      it('special number', (done) => {
-
-        type SomeNumbers = 1.5 | 2.5;
-
-        storage.get<SomeNumbers>('test', { type: 'number', enum: [1.5, 2.5] }).subscribe((_: SomeNumbers | undefined) => {
-
-          expect().nothing();
-          done();
-=======
-          const schema: JSONSchema = { type: 'string' };
-
-          storage.set(key, 'test', schema).pipe(
-            mergeMap(() => storage.set(key, null, schema)),
-            mergeMap(() => storage.get(key, schema)),
-          ).subscribe((result: string | undefined) => {
-
-            expect(result).toBeUndefined();
-
-            done();
-
-          });
->>>>>>> c2398624
-
-        });
-
-        it('undefined', (done) => {
-
-<<<<<<< HEAD
-      it('integer', (done) => {
-
-        storage.get('test', { type: 'integer' }).subscribe((_: number | undefined) => {
-
-          expect().nothing();
-          done();
-
-        });
-
-      });
-
-      it('special integer', (done) => {
-
-        type SpecialIntegers = 1 | 2;
-
-        storage.get<SpecialIntegers>('test', { type: 'integer', enum: [1, 2] }).subscribe((_: SpecialIntegers | undefined) => {
-=======
-          const schema: JSONSchema = { type: 'string' };
-
-          storage.set(key, 'test', schema).pipe(
-            mergeMap(() => storage.set(key, undefined, schema)),
-            mergeMap(() => storage.get(key, schema)),
-          ).subscribe((result: string | undefined) => {
-
-            expect(result).toBeUndefined();
-
-            done();
-
-          });
-
-        });
-
-        it('blob (will be pending in Safari private)', (done) => {
-
-          const value = new Blob();
-
-          storage.set(key, value).pipe(
-            mergeMap(() => storage.get(key))
-          ).subscribe((storage.backingEngine === 'localStorage') ? {
-            next: () => {},
-            error: () => {
-              expect().nothing();
-              done();
-            }
-          } : {
-            next: (result: unknown | undefined) => {
-              expect(result).toEqual(value);
-              done();
-            },
-            error: () => {
-              /* Safari in private mode doesn't allow to store `Blob` in `indexedDB` */
-              pending();
-              done();
-            }
-          });
-
-        });
-
-        it('heavy schema', (done) => {
-
-          interface City {
-            country: string;
-            population: number;
-            coordinates: [number, number];
-            monuments?: {
-              name: string;
-              constructionYear?: number;
-            }[];
-          }
-
-          const value: [string, City][] = [
-            ['Paris', {
-              country: 'France',
-              population: 2187526,
-              coordinates: [48.866667, 2.333333],
-              monuments: [{
-                name: `Tour Eiffel`,
-                constructionYear: 1889,
-              }, {
-                name: `Notre-Dame de Paris`,
-                constructionYear: 1345,
-              }],
-            }],
-            ['Kyōto', {
-              country: 'Japan',
-              population: 1467702,
-              coordinates: [35.011665, 135.768326],
-              monuments: [{
-                name: `Sanjūsangen-dō`,
-                constructionYear: 1164,
-              }],
-            }],
-          ];
-
-          const schema: JSONSchema = {
-            type: 'array',
-            items: {
-              type: 'array',
-              items: [{
-                type: 'string'
-              }, {
-                type: 'object',
-                properties: {
-                  country: { type: 'string' },
-                  population: { type: 'integer' },
-                  coordinates: {
-                    type: 'array',
-                    items: [
-                      { type: 'number'},
-                      { type: 'number'},
-                    ],
-                  },
-                  monuments: {
-                    type: 'array',
-                    items: {
-                      type: 'object',
-                      properties: {
-                        name: { type: 'string' },
-                        constructionYear: { type: 'integer' },
-                      },
-                      required: ['name'],
-                    },
-                  },
-                },
-                required: ['country', 'population', 'coordinates'],
-              }]
-            },
-          };
-
-
-          storage.set(key, value, schema).pipe(
-            mergeMap(() => storage.get<[string, City][]>(key, schema)),
-          ).subscribe((result: [string, City][] | undefined) => {
-
-            expect(result).toEqual(value);
-
-            done();
-
-          });
-
-        });
-
-      });
-
-    });
-
-    describe('set()', () => {
-
-      it('update', (done) => {
-
-        const schema: JSONSchema = { type: 'string' };
-
-        storage.set(key, 'value', schema).pipe(
-          mergeMap(() => storage.set(key, 'updated', schema))
-        ).subscribe(() => {
-
-            expect().nothing();
-
-            done();
-
-          });
-
-      });
-
-      it('concurrency', (done) => {
-
-        const value1 = 'test1';
-        const value2 = 'test2';
-        const schema: JSONSchema = { type: 'string' };
-
-        expect(() => {
-
-          storage.set(key, value1, schema).subscribe();
-
-          storage.set(key, value2, schema).pipe(
-            mergeMap(() => storage.get(key, schema))
-          ).subscribe((result) => {
-
-            expect(result).toBe(value2);
-
-            done();
-
-          });
-
-        }).not.toThrow();
-
-      });
-
-    });
-
-    describe('deletion', () => {
-
-      it('delete() with existing key', (done) => {
-
-        storage.set(key, 'test').pipe(
-          mergeMap(() => storage.delete(key)),
-          mergeMap(() => storage.get(key))
-        ).subscribe((result) => {
-
-          expect(result).toBeUndefined();
->>>>>>> c2398624
-
-          expect().nothing();
-          done();
-
-        });
-
-      });
-
-<<<<<<< HEAD
-      it('boolean', (done) => {
-=======
-      it('delete() with unexisting key', (done) => {
-
-        storage.delete(`unexisting${Date.now()}`).subscribe(() => {
->>>>>>> c2398624
-
-        storage.get('test', { type: 'boolean' }).subscribe((_: boolean | undefined) => {
-
-          expect().nothing();
-          done();
-
-        });
-
-      });
-
-<<<<<<< HEAD
-      it('array of strings', (done) => {
-
-        storage.get('test', {
-          type: 'array',
-          items: { type: 'string' },
-        }).subscribe((_: string[] | undefined) => {
-
-          expect().nothing();
-=======
-      it('clear()', (done) => {
-
-        storage.set(key, 'test').pipe(
-          mergeMap(() => storage.clear()),
-          mergeMap(() => storage.get(key))
-        ).subscribe((result) => {
-
-          expect(result).toBeUndefined();
-
-          done();
-
-        });
-
-      });
-
-    });
-
-    describe('Map-like API', () => {
-
-      it('size', (done) => {
-
-        storage.size.pipe(
-          tap((length) => { expect(length).toBe(0); }),
-          mergeMap(() => storage.set(key, 'test')),
-          mergeMap(() => storage.size),
-          tap((length) => { expect(length).toBe(1); }),
-          mergeMap(() => storage.set('', 'test')),
-          mergeMap(() => storage.size),
-          tap((length) => { expect(length).toBe(2); }),
-          mergeMap(() => storage.delete(key)),
-          mergeMap(() => storage.size),
-          tap((length) => { expect(length).toBe(1); }),
-          mergeMap(() => storage.clear()),
-          mergeMap(() => storage.size),
-          tap((length) => { expect(length).toBe(0); }),
-        ).subscribe(() => {
->>>>>>> c2398624
-          done();
-
-        });
-
-      });
-
-      it('special array of strings', (done) => {
-
-        type Themes = ('dark' | 'light')[];
-
-<<<<<<< HEAD
-        storage.get<Themes>('test', {
-          type: 'array',
-          items: {
-            type: 'string',
-            enum: ['dark', 'light'],
-          },
-        }).subscribe((_: Themes | undefined) => {
-
-          expect().nothing();
-          done();
-
-=======
-        storage.set(key1, 'test').pipe(
-          mergeMap(() => storage.set(key2, 'test')),
-          mergeMap(() => storage.keys()),
-        ).subscribe({
-          next: (value) => {
-            expect(keys).toContain(value);
-            keys.splice(keys.indexOf(value), 1);
-          },
-          complete: () => {
-            done();
-          },
-        });
-
-      });
-
-      it('keys() when no items', (done) => {
-
-        storage.keys().subscribe({
-          next: () => {
-            fail();
-          },
-          complete: () => {
-            expect().nothing();
-            done();
-          },
->>>>>>> c2398624
-        });
-
-      });
-
-      it('special readonly array of strings', (done) => {
-
-<<<<<<< HEAD
-        type Themes = readonly ('dark' | 'light')[];
-=======
-        storage.set(key, 'test').pipe(
-          mergeMap(() => storage.has(key))
-        ).subscribe((result) => {
->>>>>>> c2398624
-
-        storage.get<Themes>('test', {
-          type: 'array',
-          items: {
-            type: 'string',
-            enum: ['dark', 'light'],
-          },
-        }).subscribe((_: Themes | undefined) => {
-
-          expect().nothing();
-          done();
-
-        });
-
-      });
-
-      it('array of numbers', (done) => {
-
-<<<<<<< HEAD
-        storage.get('test', {
-          type: 'array',
-          items: { type: 'number' },
-        }).subscribe((_: number[] | undefined) => {
-=======
-        storage.has(`nokey${Date.now()}`).subscribe((result) => {
-
-          expect(result).toBe(false);
->>>>>>> c2398624
-
-          expect().nothing();
-          done();
-
-        });
-
-      });
-
-      it('special array of numbers', (done) => {
-
-<<<<<<< HEAD
-        type NumbersArray = (1 | 2)[];
-
-        storage.get<NumbersArray>('test', {
-          type: 'array',
-          items: {
-            type: 'number',
-            enum: [1, 2],
-          },
-        }).subscribe((_: NumbersArray | undefined) => {
-=======
-        storage.set('user_firstname', 'test').pipe(
-          mergeMap(() => storage.set('user_lastname', 'test')),
-          mergeMap(() => storage.set('app_data1', 'test')),
-          mergeMap(() => storage.set('app_data2', 'test')),
-          mergeMap(() => storage.keys()),
-          filter((currentKey) => currentKey.startsWith('app_')),
-          mergeMap((currentKey) => storage.delete(currentKey)),
-        ).subscribe({
-          /* So we need to wait for completion of all actions to check */
-          complete: () => {
-
-            storage.size.subscribe((size) => {
-
-              expect(size).toBe(2);
-
-              done();
->>>>>>> c2398624
-
-          expect().nothing();
-          done();
-
-        });
-
-      });
-
-      it('special readonly array of numbers', (done) => {
-
-<<<<<<< HEAD
-        type NumbersArray = readonly (1 | 2)[];
-
-        storage.get<NumbersArray>('test', {
-          type: 'array',
-          items: {
-            type: 'number',
-            enum: [1, 2],
-          },
-        }).subscribe((_: NumbersArray | undefined) => {
-=======
-    describe('watch()', () => {
-
-      it('valid', (done) => {
-
-        const watchedKey = 'watched1';
-        const values = [undefined, 'test1', undefined, 'test2', undefined];
-        const schema: JSONSchema = { type: 'string' };
-        let i = 0;
-
-        storage.watch(watchedKey, schema).subscribe((result: string | undefined) => {
-
-          expect(result).toBe(values[i]);
-
-          i += 1;
-
-          if (i === 1) {
-
-            storage.set(watchedKey, values[1], schema).pipe(
-              mergeMap(() => storage.delete(watchedKey)),
-              mergeMap(() => storage.set(watchedKey, values[3], schema)),
-              mergeMap(() => storage.clear()),
-            ).subscribe();
-
-          }
-
-          if (i === values.length) {
-            done();
-          }
-
-        });
-
-      });
-
-    });
-
-    describe('validation', () => {
-
-      const schema: JSONSchema = {
-        type: 'object',
-        properties: {
-          expected: {
-            type: 'string'
-          }
-        },
-        required: ['expected']
-      };
-
-      it('valid schema with options', (done) => {
-
-        const value = 5;
-        const schemaWithOptions: JSONSchema = { type: 'number', maximum: 10 };
-
-        storage.set(key, value, schemaWithOptions).pipe(
-          mergeMap(() => storage.get(key, schemaWithOptions)),
-        ).subscribe((result: number | undefined) => {
-
-          expect(result).toBe(value);
->>>>>>> c2398624
-
-          expect().nothing();
-          done();
-
-        });
-
-      });
-
-<<<<<<< HEAD
-      it('array of integers', (done) => {
-
-        storage.get('test', {
-          type: 'array',
-          items: { type: 'integer' },
-        }).subscribe((_: number[] | undefined) => {
-
-          expect().nothing();
-          done();
-
-        });
-
-      });
-
-      it('array of booleans', (done) => {
-=======
-      it('invalid schema with options', (done) => {
-
-        const value = 15;
-        const schemaWithOptions: JSONSchema = { type: 'number', maximum: 10 };
-
-        storage.set(key, value, { type: 'number' }).pipe(
-          mergeMap(() => storage.get(key, schemaWithOptions)),
-        ).subscribe({
-          error: (error) => {
-
-            expect(error.message).toBe(VALIDATION_ERROR);
-
-            done();
-
-          }
-        });
-
-      });
-
-      it('invalid in get()', (done) => {
-
-        storage.set(key, 'test', { type: 'string' }).pipe(
-          mergeMap(() => storage.get(key, schema))
-        ).subscribe({ error: (error) => {
->>>>>>> c2398624
-
-        storage.get('test', {
-          type: 'array',
-          items: { type: 'boolean' },
-        }).subscribe((_: boolean[] | undefined) => {
-
-          expect().nothing();
-          done();
-
-        });
-
-      });
-
-<<<<<<< HEAD
-      it('tuple', (done) => {
-
-        storage.get<[string, number][]>('test', {
-          type: 'array',
-          items: {
-            type: 'array',
-            items: [
-              { type: 'string' },
-              { type: 'number' },
-            ],
-          },
-        }).subscribe((_: [string, number][] | undefined) => {
-
-          expect().nothing();
-          done();
-
-        });
-
-      });
-
-      it('array of objects', (done) => {
-
-        interface Test {
-          test: string;
-        }
-
-        storage.get<Test[]>('test', {
-          type: 'array',
-          items: {
-            type: 'object',
-            properties: {
-              test: { type: 'string' },
-            },
-            required: ['test'],
-          }
-        }).subscribe((_: Test[] | undefined) => {
-
-          expect().nothing();
-          done();
-=======
-      it('invalid in set()', (done) => {
-
-        storage.set(key, 'test', schema).subscribe({
-          error: (error) => {
-
-            expect(error.message).toBe(VALIDATION_ERROR);
-            done();
->>>>>>> c2398624
-
-          },
-        });
-
-      });
-
-<<<<<<< HEAD
-      it('objects / cast / no schema', (done) => {
-=======
-      it('invalid in watch()', (done) => {
->>>>>>> c2398624
-
-        interface Test {
-          test: string;
-        }
-
-<<<<<<< HEAD
-        // @ts-expect-error
-        // tslint:disable-next-line: deprecation
-        storage.get<Test>('test').subscribe((_: Test | undefined) => {
-
-          expect().nothing();
-          done();
-
-        });
-
-      });
-
-      it('objects / no cast / schema', (done) => {
-
-        storage.get('test', {
-          type: 'object',
-          properties: {
-            test: { type: 'string' }
-          }
-        // @ts-expect-error
-        }).subscribe((_: Test | undefined) => {
-
-          expect().nothing();
-=======
-        storage.set(watchedKey, 'test', { type: 'string' }).subscribe(() => {
-
-          storage.watch(watchedKey, { type: 'number' }).subscribe({
-            error: () => {
-              expect().nothing();
-              done();
-            }
-          });
-
-        });
-
-      });
-
-      it('null: no validation', (done) => {
-
-        storage.get(`noassociateddata${Date.now()}`, schema).subscribe(() => {
-
-          expect().nothing();
-
->>>>>>> c2398624
-          done();
-
-        });
-
-      });
-
-<<<<<<< HEAD
-      it('objects / cast / schema', (done) => {
-
-        interface Test {
-          test: string;
-        }
-
-        storage.get<Test>('test', {
-          type: 'object',
-          properties: {
-            test: { type: 'string' }
-=======
-    });
-
-    /* Avoid https://github.com/cyrilletuzi/angular-async-local-storage/issues/25
-     * Avoid https://github.com/cyrilletuzi/angular-async-local-storage/issues/5 */
-    describe('complete', () => {
-
-      const schema: JSONSchema = { type: 'string' };
-
-      it('get()', (done) => {
-
-        storage.get(key, schema).subscribe({
-          complete: () => {
-            expect().nothing();
-            done();
->>>>>>> c2398624
-          }
-        }).subscribe((_: Test | undefined) => {
-
-<<<<<<< HEAD
-          expect().nothing();
-          done();
-
-=======
-      it('set()', (done) => {
-
-        storage.set('index', 'value', schema).subscribe({
-          complete: () => {
-            expect().nothing();
-            done();
-          }
->>>>>>> c2398624
-        });
-
-      });
-
-      it('with const assertion', (done) => {
-
-<<<<<<< HEAD
-        interface Test {
-          test: string;
-        }
-
-        storage.get<Test>('test', {
-          type: 'object',
-          properties: {
-            test: {
-              type: 'string',
-              enum: ['hello', 'world'],
-            },
-            list: {
-              type: 'array',
-              items: [{ type: 'string' }, { type: 'number' }],
-            },
-          },
-          required: ['test'],
-        } as const).subscribe((_: Test | undefined) => {
-
-          expect().nothing();
-          done();
-
-        });
-
-      });
-
-    });
-
-    describe('validation', () => {
-
-      const schema: JSONSchema = {
-        type: 'object',
-        properties: {
-          expected: { type: 'string' },
-        },
-        required: ['expected'],
-      };
-=======
-        storage.delete(key).subscribe({
-          complete: () => {
-            expect().nothing();
-            done();
-          }
-        });
-
-      });
-
-      it('clear()', (done) => {
-
-        storage.clear().subscribe({
-          complete: () => {
-            expect().nothing();
-            done();
-          }
-        });
->>>>>>> c2398624
-
-      it('valid', (done) => {
-
-        const value = { expected: 'value' };
-
-<<<<<<< HEAD
-        storage.set(key, value, schema).pipe(
-          mergeMap(() => storage.get(key, schema)),
-        ).subscribe((data) => {
-
-          expect(data).toEqual(value);
-
-          done();
-
-=======
-        storage.size.subscribe({
-          complete: () => {
-            expect().nothing();
-            done();
-          }
->>>>>>> c2398624
-        });
-
-      });
-
-      it('invalid in get()', (done) => {
-
-<<<<<<< HEAD
-        storage.set(key, 'test').pipe(
-          mergeMap(() => storage.get(key, schema))
-        ).subscribe({ error: (error) => {
-
-          expect(error.message).toBe(VALIDATION_ERROR);
-
-          done();
-
-        } });
-=======
-        storage.keys().subscribe({
-          complete: () => {
-            expect().nothing();
-            done();
-          }
-        });
->>>>>>> c2398624
-
-      });
-
-      it('invalid in set()', (done) => {
-
-<<<<<<< HEAD
-        storage.set(key, 'test', schema).pipe(
-          mergeMap(() => storage.get(key, { type: 'string' }))
-        ).subscribe({ error: (error) => {
-
-          expect(error.message).toBe(VALIDATION_ERROR);
-
-          done();
-
-        } });
-
-      });
-
-      it('invalid in watch()', (done) => {
-=======
-        storage.has(key).subscribe({
-          complete: () => {
-            expect().nothing();
-            done();
-          }
-        });
-
-      });
-
-    });
-
-    describe('compatibility with Promise', () => {
-
-      const schema: JSONSchema = { type: 'string' };
->>>>>>> c2398624
-
-        const watchedKey = 'watched2';
-
-        storage.set(watchedKey, 'test').subscribe(() => {
-
-<<<<<<< HEAD
-          storage.watch(watchedKey, schema).subscribe({
-            error: () => {
-              expect().nothing();
-              done();
-            }
-=======
-        storage.set(key, value, schema).toPromise()
-          .then(() => storage.get(key, schema).toPromise())
-          .then((result: string | undefined) => {
-            expect(result).toBe(value);
-            done();
->>>>>>> c2398624
-          });
-
-        });
-
-      });
-
-      it('null: no validation', (done) => {
-
-<<<<<<< HEAD
-        storage.get<{ expected: string }>(`noassociateddata${Date.now()}`, schema).subscribe(() => {
-
-          expect().nothing();
-          done();
-=======
-        await storage.set(key, value, schema).toPromise();
-
-        const result: string | undefined = await storage.get(key, schema).toPromise();
->>>>>>> c2398624
-
-        });
-
-      });
-
-    });
-
-  });
-
-}
-
-describe('StorageMap', () => {
-
-  tests('memory', () => new StorageMap(new MemoryDatabase()));
-
-  tests('localStorage', () => new StorageMap(new LocalStorageDatabase()));
-
-  tests('indexedDB', () => new StorageMap(new IndexedDBDatabase()));
-
-<<<<<<< HEAD
-=======
-  tests('indexedDB with custom options', () => new StorageMap(new IndexedDBDatabase('customDbTest', 'storeTest', 2, false)));
-
-  describe('browser APIs', () => {
-
-    /* Avoid https://github.com/cyrilletuzi/angular-async-local-storage/issues/57 */
-    it('IndexedDb is used (will be pending in Firefox/IE private mode)', (done) => {
-
-      const index = `test${Date.now()}`;
-      const value = 'test';
-      const schema: JSONSchema = { type: 'string' };
-
-      const localStorageService = new StorageMap(new IndexedDBDatabase());
-
-      localStorageService.set(index, value, schema).subscribe(() => {
-
-        try {
-
-          const dbOpen = indexedDB.open(DEFAULT_IDB_DB_NAME, DEFAULT_IDB_DB_VERSION);
-
-          dbOpen.addEventListener('success', () => {
-
-            const store = dbOpen.result.transaction([DEFAULT_IDB_STORE_NAME], 'readonly').objectStore(DEFAULT_IDB_STORE_NAME);
-
-            const request = store.get(index);
-
-            request.addEventListener('success', () => {
-
-              expect(request.result).toBe(value);
-
-              dbOpen.result.close();
-
-              closeAndDeleteDatabase(done, localStorageService);
-
-            });
-
-            request.addEventListener('error', () => {
-
-              dbOpen.result.close();
-
-              /* This case is not supposed to happen */
-              fail();
-
-            });
-
-          });
-
-          dbOpen.addEventListener('error', () => {
-
-            /* Cases : Firefox private mode where `indexedDb` exists but fails */
-            pending();
-
-          });
-
-        } catch {
-
-          /* Cases : IE private mode where `indexedDb` will exist but not its `open()` method */
-          pending();
-
-        }
-
-      });
-
-    });
-
-    it('indexedDb with default options (will be pending in Firefox private mode)', (done) => {
-
-      const localStorageService = new StorageMap(new IndexedDBDatabase());
-      const schema: JSONSchema = { type: 'string' };
-
-      /* Do a request first as a first transaction is needed to set the store name */
-      localStorageService.get('test', schema).subscribe(() => {
-
-        if (localStorageService.backingEngine === 'indexedDB') {
-
-          const { database, store, version } = localStorageService.backingStore;
-
-          expect(database).toBe(DEFAULT_IDB_DB_NAME);
-          expect(store).toBe(DEFAULT_IDB_STORE_NAME);
-          expect(version).toBe(DEFAULT_IDB_DB_VERSION);
-
-          closeAndDeleteDatabase(done, localStorageService);
-
-        } else {
-
-          /* Cases: Firefox private mode */
-          pending();
-
-        }
-
-      });
-
-    });
-
-    /* Avoid https://github.com/cyrilletuzi/angular-async-local-storage/issues/57 */
-    it('indexedDb with noWrap to false (will be pending in Firefox/IE private mode)', (done) => {
-
-      const index = `wrap${Date.now()}`;
-      const value = 'test';
-      const schema: JSONSchema = { type: 'string' };
-
-      const localStorageService = new StorageMap(new IndexedDBDatabase(undefined, undefined, undefined, false));
-
-      localStorageService.set(index, value, schema).subscribe(() => {
-
-        try {
-
-          const dbOpen = indexedDB.open(DEFAULT_IDB_DB_NAME, DEFAULT_IDB_DB_VERSION);
-
-          dbOpen.addEventListener('success', () => {
-
-            const store = dbOpen.result.transaction([DEFAULT_IDB_STORE_NAME], 'readonly').objectStore(DEFAULT_IDB_STORE_NAME);
-
-            const request = store.get(index);
-
-            request.addEventListener('success', () => {
-
-              expect(request.result).toEqual({ value });
-
-              dbOpen.result.close();
-
-              closeAndDeleteDatabase(done, localStorageService);
-
-            });
-
-            request.addEventListener('error', () => {
-
-              dbOpen.result.close();
-
-              /* This case is not supposed to happen */
-              fail();
-
-            });
-
-          });
-
-          dbOpen.addEventListener('error', () => {
-
-            /* Cases : Firefox private mode where `indexedDb` exists but fails */
-            pending();
-
-          });
-
-        } catch {
-
-          /* Cases : IE private mode where `indexedDb` will exist but not its `open()` method */
-          pending();
-
-        }
-
-      });
-
-    });
-
-    it('indexedDb with custom options (will be pending in Firefox private mode)', (done) => {
-
-      /* Unique names to be sure `indexedDB` `upgradeneeded` event is triggered */
-      const dbName = `dbCustom${Date.now()}`;
-      const storeName = `storeCustom${Date.now()}`;
-      const schema: JSONSchema = { type: 'string' };
-      const dbVersion = 2;
-      const noWrap = false;
-
-      const localStorageService = new StorageMap(new IndexedDBDatabase(dbName, storeName, dbVersion, noWrap));
-
-      /* Do a request first as a first transaction is needed to set the store name */
-      localStorageService.get('test', schema).subscribe(() => {
-
-        if (localStorageService.backingEngine === 'indexedDB') {
-
-          const { database, store, version } = localStorageService.backingStore;
-
-          expect(database).toBe(dbName);
-          expect(store).toBe(storeName);
-          expect(version).toBe(dbVersion);
-
-          closeAndDeleteDatabase(done, localStorageService);
-
-        } else {
-
-          /* Cases: Firefox private mode */
-          pending();
-
-        }
-
-      });
-
-    });
-
-    it('localStorage with prefix', () => {
-
-      const prefix = `ls_`;
-
-      const localStorageService = new StorageMap(new LocalStorageDatabase(prefix));
-
-      expect(localStorageService.fallbackBackingStore.prefix).toBe(prefix);
-
-    });
-
-  });
-
->>>>>>> c2398624
-});+}