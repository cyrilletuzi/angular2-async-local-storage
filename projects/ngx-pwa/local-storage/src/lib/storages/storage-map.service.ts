--- conflicted
+++ resolved
@@ -45,11 +45,7 @@
    * The signature has many overloads due to validation, **please refer to the documentation.**
    * @see https://github.com/cyrilletuzi/angular-async-local-storage/blob/master/docs/VALIDATION.md
    * @param key The item's key
-<<<<<<< HEAD
-   * @param schema Optional JSON schema to validate the value
-=======
    * @param schema Optional JSON schema to validate the data
->>>>>>> bbecc17c
    * @returns The item's value if the key exists, `undefined` otherwise, wrapped in a RxJS `Observable`
    */
   get<T = string>(key: string, schema: JSONSchemaString): Observable<string | undefined>;
@@ -108,16 +104,12 @@
       return this.delete(key);
     }
 
-<<<<<<< HEAD
-    return this.database.set(key, data).pipe(
-=======
     /* Validate data against a JSON schema if provided */
     if (schema && !this.jsonValidator.validate(data, schema)) {
       return throwError(new ValidationError());
     }
 
-    return this.database.set(key, data)
->>>>>>> bbecc17c
+    return this.database.set(key, data).pipe(
       /* Catch if `indexedDb` is broken */
       this.catchIDBBroken(() => this.database.set(key, data)),
       /* Notify watchers (must be last because it should only happen if the operation succeeds) */
