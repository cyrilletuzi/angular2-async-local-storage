--- conflicted
+++ resolved
@@ -1,10 +1,6 @@
 import { InjectionToken, Provider } from '@angular/core';
 
 /**
-<<<<<<< HEAD
- * Token to provide a prefix to avoid collision when multiple apps on the same subdomain.
- * @deprecated Use options of `localStorageProviders()` instead. Will be removed in v9.
-=======
  * Token to provide a prefix to avoid collision when multiple apps on the same *sub*domain.
  * @deprecated **Will be removed in v9**. Set options with `StorageModule.forRoot()` instead:
  *
@@ -39,56 +35,11 @@
  * **as an error would mean the loss of all previously stored data.**
  * **SO PLEASE TEST BEFORE PUSHING IN PRODUCTION.**
  *
->>>>>>> 1807e072
  */
 export const LOCAL_STORAGE_PREFIX = new InjectionToken<string>('localStoragePrefix', {
   providedIn: 'root',
   factory: () => ''
 });
-<<<<<<< HEAD
-
-/**
- * Token to provide a prefix to `localStorage` keys.
- */
-export const LS_PREFIX = new InjectionToken<string>('localStoragePrefix', {
-  providedIn: 'root',
-  factory: () => ''
-});
-
-/**
- * Default name used for `indexedDB` database.
- */
-export const DEFAULT_IDB_DB_NAME = 'ngStorage';
-
-/**
- * Token to provide `indexedDB` database name.
- */
-export const IDB_DB_NAME = new InjectionToken<string>('localStorageIDBDBName', {
-  providedIn: 'root',
-  factory: () => DEFAULT_IDB_DB_NAME
-});
-
-/**
- * Default name used for `indexedDB` object store.
- */
-export const DEFAULT_IDB_STORE_NAME = 'storage';
-
-/**
- * Default name used for `indexedDB` object store prior to v8.
- * @deprecated **For backward compatibility only.** May be removed in future versions.
- */
-export const DEFAULT_IDB_STORE_NAME_PRIOR_TO_V8 = 'localStorage';
-
-/**
- * Token to provide `indexedDB` store name.
- * For backward compatibility, the default can't be set now, `IndexedDBDatabase` will do it at runtime.
- */
-export const IDB_STORE_NAME = new InjectionToken<string | null>('localStorageIDBStoreName', {
-  providedIn: 'root',
-  factory: () => null
-});
-=======
->>>>>>> 1807e072
 
 /**
  * Token to provide a prefix to `localStorage` keys.
@@ -215,39 +166,12 @@
    */
   prefix?: string;
 
-<<<<<<< HEAD
-  /**
-   * Allows to add a prefix before `localStorage` keys.
-   * *Use only* for interoperability with other APIs or to avoid collision for multiple apps on the same subdomain.
-   * **WARNING: do not change this option in an app already deployed in production, as previously stored data would be lost.**
-   */
-  LSPrefix?: string;
-
-  /**
-   * Allows to change the name used for `indexedDB` database.
-   * *Use only* for interoperability with other APIs or to avoid collision for multiple apps on the same subdomain.
-   * **WARNING: do not change this option in an app already deployed in production, as previously stored data would be lost.**
-   */
-  IDBDBName?: string;
-
-  /**
-   * Allows to change the name used for `indexedDB` object store.
-   * *Use only* for interoperability with other APIs.
-   * **WARNING: do not change this option in an app already deployed in production, as previously stored data would be lost.**
-   */
-  IDBStoreName?: string;
-
-=======
->>>>>>> 1807e072
 }
 
 /**
  * Helper function to provide options. **Must be used at initialization, ie. in `AppModule`.**
  * @param config Options.
  * @returns A list of providers for the lib options.
-<<<<<<< HEAD
- */
-=======
  * @deprecated **Will be removed in v9.** Set options via `StorageModule.forRoot()` instead:
  *
  * Before v8:
@@ -283,18 +207,11 @@
  *
  */
 // tslint:disable-next-line: deprecation
->>>>>>> 1807e072
 export function localStorageProviders(config: LocalStorageProvidersConfig): Provider[] {
 
   return [
     // tslint:disable-next-line: deprecation
     config.prefix ? { provide: LOCAL_STORAGE_PREFIX, useValue: config.prefix } : [],
-<<<<<<< HEAD
-    config.LSPrefix ? { provide: LS_PREFIX, useValue: config.LSPrefix } : [],
-    config.IDBDBName ? { provide: IDB_DB_NAME, useValue: config.IDBDBName } : [],
-    config.IDBStoreName ? { provide: IDB_STORE_NAME, useValue: config.IDBStoreName } : [],
-=======
->>>>>>> 1807e072
   ];
 
 }