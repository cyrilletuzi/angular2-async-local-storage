--- conflicted
+++ resolved
@@ -41,13 +41,8 @@
     "@angular/compiler-cli": "9.0.0-rc.4",
     "@types/jasmine": "3.5.0",
     "@types/jasminewd2": "2.0.8",
-<<<<<<< HEAD
     "@types/node": "12.12.14",
     "codelyzer": "5.2.0",
-=======
-    "@types/node": "10.17.13",
-    "codelyzer": "5.2.1",
->>>>>>> 4cd43b3c
     "copyfiles": "2.1.1",
     "jasmine-core": "3.5.0",
     "jasmine-spec-reporter": "4.2.1",
